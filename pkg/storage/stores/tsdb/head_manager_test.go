package tsdb

import (
	"context"
	"fmt"
	"math"
	"path/filepath"
	"sync"
	"testing"
	"time"

	"github.com/go-kit/log"
	"github.com/prometheus/common/model"
	"github.com/prometheus/prometheus/model/labels"
	"github.com/prometheus/prometheus/tsdb/chunks"
	"github.com/prometheus/prometheus/tsdb/record"
	"github.com/stretchr/testify/require"

	"github.com/grafana/dskit/flagext"

	"github.com/grafana/loki/pkg/logproto"
	"github.com/grafana/loki/pkg/storage/chunk/client/local"
	"github.com/grafana/loki/pkg/storage/chunk/client/util"
	"github.com/grafana/loki/pkg/storage/config"
	"github.com/grafana/loki/pkg/storage/stores/indexshipper"
	"github.com/grafana/loki/pkg/storage/stores/tsdb/index"
	"github.com/grafana/loki/pkg/validation"
)

type noopTSDBManager struct {
	name string
	dir  string
	*tenantHeads
}

func newNoopTSDBManager(name, dir string) noopTSDBManager {
	return noopTSDBManager{
		name:        name,
		dir:         dir,
		tenantHeads: newTenantHeads(time.Now(), defaultHeadManagerStripeSize, NewMetrics(nil), log.NewNopLogger()),
	}
}

func (m noopTSDBManager) BuildFromHead(_ *tenantHeads) error {
	panic("BuildFromHead not implemented")
}

func (m noopTSDBManager) BuildFromWALs(_ time.Time, wals []WALIdentifier, _ bool) error {
	return recoverHead(m.name, m.dir, m.tenantHeads, wals, false)
}
func (m noopTSDBManager) Start() error { return nil }

type zeroValueLimits struct {
}

func (m *zeroValueLimits) AllByUserID() map[string]*validation.Limits {
	return nil
}

func (m *zeroValueLimits) VolumeMaxSeries(_ string) int {
	return 0
}

func (m *zeroValueLimits) DefaultLimits() *validation.Limits {
	return &validation.Limits{
		QueryReadyIndexNumDays: 0,
	}
}

func chunkMetasToChunkRefs(user string, fp uint64, xs index.ChunkMetas) (res []ChunkRef) {
	for _, x := range xs {
		res = append(res, ChunkRef{
			User:        user,
			Fingerprint: model.Fingerprint(fp),
			Start:       x.From(),
			End:         x.Through(),
			Checksum:    x.Checksum,
		})
	}
	return
}

func chunkMetasToLogProtoChunkRefs(user string, fp uint64, xs index.ChunkMetas) (res []logproto.ChunkRef) {
	for _, x := range xs {
		res = append(res, logproto.ChunkRef{
			UserID:      user,
			Fingerprint: fp,
			From:        model.TimeFromUnix(x.From().Unix()),
			Through:     model.TimeFromUnix(x.Through().Unix()),
			Checksum:    x.Checksum,
		})
	}
	return
}

// Test append
func Test_TenantHeads_Append(t *testing.T) {
	h := newTenantHeads(time.Now(), defaultHeadManagerStripeSize, NewMetrics(nil), log.NewNopLogger())
	ls := mustParseLabels(`{foo="bar"}`)
	chks := []index.ChunkMeta{
		{
			Checksum: 0,
			MinTime:  1,
			MaxTime:  10,
			KB:       2,
			Entries:  30,
		},
	}
	_ = h.Append("fake", ls, ls.Hash(), chks)

	found, err := h.GetChunkRefs(
		context.Background(),
		"fake",
		0,
		100,
		nil, nil,
		labels.MustNewMatcher(labels.MatchEqual, "foo", "bar"),
	)
	require.Nil(t, err)
	require.Equal(t, chunkMetasToChunkRefs("fake", ls.Hash(), chks), found)

}

// Test multitenant reads
func Test_TenantHeads_MultiRead(t *testing.T) {
	h := newTenantHeads(time.Now(), defaultHeadManagerStripeSize, NewMetrics(nil), log.NewNopLogger())
	ls := mustParseLabels(`{foo="bar"}`)
	chks := []index.ChunkMeta{
		{
			Checksum: 0,
			MinTime:  1,
			MaxTime:  10,
			KB:       2,
			Entries:  30,
		},
	}

	tenants := []struct {
		user string
		ls   labels.Labels
	}{
		{
			user: "tenant1",
			ls: append(ls.Copy(), labels.Label{
				Name:  "tenant",
				Value: "tenant1",
			}),
		},
		{
			user: "tenant2",
			ls: append(ls.Copy(), labels.Label{
				Name:  "tenant",
				Value: "tenant2",
			}),
		},
	}

	// add data for both tenants
	for _, tenant := range tenants {
		_ = h.Append(tenant.user, tenant.ls, tenant.ls.Hash(), chks)

	}

	// ensure we're only returned the data from the correct tenant
	for _, tenant := range tenants {
		found, err := h.GetChunkRefs(
			context.Background(),
			tenant.user,
			0,
			100,
			nil, nil,
			labels.MustNewMatcher(labels.MatchEqual, "foo", "bar"),
		)
		require.Nil(t, err)
		require.Equal(t, chunkMetasToChunkRefs(tenant.user, tenant.ls.Hash(), chks), found)
	}

}

// test head recover from wal
func Test_HeadManager_RecoverHead(t *testing.T) {
	now := time.Now()
	dir := t.TempDir()
	cases := []struct {
		Labels      labels.Labels
		Fingerprint uint64
		Chunks      []index.ChunkMeta
		User        string
	}{
		{
			User:        "tenant1",
			Labels:      mustParseLabels(`{foo="bar", bazz="buzz"}`),
			Fingerprint: mustParseLabels(`{foo="bar", bazz="buzz"}`).Hash(),
			Chunks: []index.ChunkMeta{
				{
					MinTime:  1,
					MaxTime:  10,
					Checksum: 3,
				},
			},
		},
		{
			User:        "tenant2",
			Labels:      mustParseLabels(`{foo="bard", bazz="bozz", bonk="borb"}`),
			Fingerprint: 1, // Different fingerprint should be preserved
			Chunks: []index.ChunkMeta{
				{
					MinTime:  1,
					MaxTime:  7,
					Checksum: 4,
				},
			},
		},
	}

	storeName := "store_2010-10-10"
	mgr := NewHeadManager(storeName, log.NewNopLogger(), dir, NewMetrics(nil), newNoopTSDBManager(storeName, dir), 50)
	// This bit is normally handled by the Start() fn, but we're testing a smaller surface area
	// so ensure our dirs exist
	for _, d := range managerRequiredDirs(storeName, dir) {
		require.Nil(t, util.EnsureDirectory(d))
	}

	// Call Rotate() to ensure the new head tenant heads exist, etc
	require.Nil(t, mgr.Rotate(now))

	// now build a WAL independently to test recovery
	w, err := newHeadWAL(log.NewNopLogger(), walPath(mgr.name, mgr.dir, now), now)
	require.Nil(t, err)

	for i, c := range cases {
		require.Nil(t, w.Log(&WALRecord{
			UserID:      c.User,
			Fingerprint: c.Fingerprint,
			Series: record.RefSeries{
				Ref:    chunks.HeadSeriesRef(i),
				Labels: c.Labels,
			},
			Chks: ChunkMetasRecord{
				Chks: c.Chunks,
				Ref:  uint64(i),
			},
		}))
	}

	require.Nil(t, w.Stop())

	grp, ok, err := walsForPeriod(managerWalDir(mgr.name, mgr.dir), mgr.period, mgr.period.PeriodFor(now))
	require.Nil(t, err)
	require.True(t, ok)
	require.Equal(t, 1, len(grp.wals))
	require.Nil(t, recoverHead(mgr.name, mgr.dir, mgr.activeHeads, grp.wals, false))

	for _, c := range cases {
		refs, err := mgr.GetChunkRefs(
			context.Background(),
			c.User,
			0, math.MaxInt64,
			nil, nil,
			labels.MustNewMatcher(labels.MatchRegexp, "foo", ".+"),
		)
		require.Nil(t, err)
		require.Equal(t, chunkMetasToChunkRefs(c.User, c.Fingerprint, c.Chunks), refs)
	}

}

// test mgr recover from multiple wals across multiple periods
func Test_HeadManager_Lifecycle(t *testing.T) {
	dir := t.TempDir()
	curPeriod := time.Now()
	cases := []struct {
		Labels labels.Labels
		Chunks []index.ChunkMeta
		User   string
	}{
		{
			User:   "tenant1",
			Labels: mustParseLabels(`{foo="bar", bazz="buzz"}`),
			Chunks: []index.ChunkMeta{
				{
					MinTime:  1,
					MaxTime:  10,
					Checksum: 3,
				},
			},
		},
		{
			User:   "tenant2",
			Labels: mustParseLabels(`{foo="bard", bazz="bozz", bonk="borb"}`),
			Chunks: []index.ChunkMeta{
				{
					MinTime:  1,
					MaxTime:  7,
					Checksum: 4,
				},
			},
		},
	}

	storeName := "store_2010-10-10"
	mgr := NewHeadManager(storeName, log.NewNopLogger(), dir, NewMetrics(nil), newNoopTSDBManager(storeName, dir), 50)
	w, err := newHeadWAL(log.NewNopLogger(), walPath(mgr.name, mgr.dir, curPeriod), curPeriod)
	require.Nil(t, err)

	// Write old WALs
	for i, c := range cases {
		require.Nil(t, w.Log(&WALRecord{
			UserID:      c.User,
			Fingerprint: c.Labels.Hash(),
			Series: record.RefSeries{
				Ref:    chunks.HeadSeriesRef(i),
				Labels: c.Labels,
			},
			Chks: ChunkMetasRecord{
				Chks: c.Chunks,
				Ref:  uint64(i),
			},
		}))
	}

	require.Nil(t, w.Stop())

	// Start, ensuring recovery from old WALs
	require.Nil(t, mgr.Start())

	// Ensure old WAL data is queryable
	multiIndex := NewMultiIndex(IndexSlice{mgr, mgr.tsdbManager.(noopTSDBManager).tenantHeads}, 50)

	for _, c := range cases {
		refs, err := multiIndex.GetChunkRefs(
			context.Background(),
			c.User,
			0, math.MaxInt64,
			nil, nil,
			labels.MustNewMatcher(labels.MatchRegexp, "foo", ".+"),
		)
		require.Nil(t, err)

		lbls := labels.NewBuilder(c.Labels)
		lbls.Set(TenantLabel, c.User)
		require.Equal(t, chunkMetasToChunkRefs(c.User, c.Labels.Hash(), c.Chunks), refs)
	}

	// Add data
	newCase := struct {
		Labels labels.Labels
		Chunks []index.ChunkMeta
		User   string
	}{
		User:   "tenant3",
		Labels: mustParseLabels(`{foo="bard", other="hi"}`),
		Chunks: []index.ChunkMeta{
			{
				MinTime:  1,
				MaxTime:  7,
				Checksum: 4,
			},
		},
	}

	require.Nil(t, mgr.Append(newCase.User, newCase.Labels, newCase.Labels.Hash(), newCase.Chunks))

	// Ensure old + new data is queryable
	for _, c := range append(cases, newCase) {
		refs, err := multiIndex.GetChunkRefs(
			context.Background(),
			c.User,
			0, math.MaxInt64,
			nil, nil,
			labels.MustNewMatcher(labels.MatchRegexp, "foo", ".+"),
		)
		require.Nil(t, err)

		lbls := labels.NewBuilder(c.Labels)
		lbls.Set(TenantLabel, c.User)
		require.Equal(t, chunkMetasToChunkRefs(c.User, c.Labels.Hash(), c.Chunks), refs)
	}
}

func TestBuildLegacyWALs(t *testing.T) {
	dir := t.TempDir()

	secondStoreDate := parseDate("2023-01-02")
	schemaCfgs := []config.SchemaConfig{
		{
			Configs: []config.PeriodConfig{
				{
					Schema:     "v11",
					IndexType:  config.TSDBType,
					ObjectType: config.StorageTypeFileSystem,
					IndexTables: config.PeriodicTableConfig{
						Prefix: "index_",
						Period: time.Hour * 24,
					},
				},
				{
					Schema:     "v11",
					From:       config.DayTime{Time: timeToModelTime(secondStoreDate)},
					IndexType:  config.TSDBType,
					ObjectType: config.StorageTypeFileSystem,
					IndexTables: config.PeriodicTableConfig{
						Prefix: "index_",
						Period: time.Hour * 24,
					},
				},
			},
		}, {
			Configs: []config.PeriodConfig{
				{
					Schema:     "v12",
					IndexType:  config.TSDBType,
					ObjectType: config.StorageTypeFileSystem,
					IndexTables: config.PeriodicTableConfig{
						Prefix: "index_",
						Period: time.Hour * 24,
					},
				},
				{
					Schema:     "v12",
					From:       config.DayTime{Time: timeToModelTime(secondStoreDate)},
					IndexType:  config.TSDBType,
					ObjectType: config.StorageTypeFileSystem,
					IndexTables: config.PeriodicTableConfig{
						Prefix: "index_",
						Period: time.Hour * 24,
					},
				},
			},
		}, {
			Configs: []config.PeriodConfig{
				{
					Schema:     "v13",
					IndexType:  config.TSDBType,
					ObjectType: config.StorageTypeFileSystem,
					IndexTables: config.PeriodicTableConfig{
						Prefix: "index_",
						Period: time.Hour * 24,
					},
				},
				{
					Schema:     "v13",
					From:       config.DayTime{Time: timeToModelTime(secondStoreDate)},
					IndexType:  config.TSDBType,
					ObjectType: config.StorageTypeFileSystem,
					IndexTables: config.PeriodicTableConfig{
						Prefix: "index_",
						Period: time.Hour * 24,
					},
				},
			},
		},
	}

	c := struct {
		Labels      labels.Labels
		Fingerprint uint64
		Chunks      []index.ChunkMeta
		User        string
	}{
		User:        "tenant1",
		Labels:      mustParseLabels(`{foo="bar", bazz="buzz"}`),
		Fingerprint: mustParseLabels(`{foo="bar", bazz="buzz"}`).Hash(),
		Chunks: []index.ChunkMeta{
			{
				MinTime:  secondStoreDate.Add(-36 * time.Hour).UnixMilli(),
				MaxTime:  secondStoreDate.Add(-24 * time.Hour).UnixMilli(),
				Checksum: 3,
			},
			// chunk overlapping the period boundary
			{
				MinTime:  secondStoreDate.Add(-1 * time.Hour).UnixMilli(),
				MaxTime:  secondStoreDate.Add(1 * time.Hour).UnixMilli(),
				Checksum: 3,
			},
			{
				MinTime:  secondStoreDate.Add(24 * time.Hour).UnixMilli(),
				MaxTime:  secondStoreDate.Add(36 * time.Hour).UnixMilli(),
				Checksum: 3,
			},
		},
	}

	// populate WAL file with chunks from two different periods
	now := time.Now()
	w, err := newHeadWAL(log.NewNopLogger(), legacyWalPath(dir, now), now)
	require.Nil(t, err)
	require.Nil(t, w.Log(&WALRecord{
		UserID:      c.User,
		Fingerprint: c.Fingerprint,
		Series: record.RefSeries{
			Ref:    chunks.HeadSeriesRef(123),
			Labels: c.Labels,
		},
		Chks: ChunkMetasRecord{
			Chks: c.Chunks,
			Ref:  uint64(123),
		},
	}))
	require.Nil(t, w.Stop())

	fsObjectClient, err := local.NewFSObjectClient(local.FSConfig{Directory: filepath.Join(dir, "fs_store")})
	require.Nil(t, err)

	shipperCfg := indexshipper.Config{}
	flagext.DefaultValues(&shipperCfg)
	shipperCfg.Mode = indexshipper.ModeReadWrite
	shipperCfg.ActiveIndexDirectory = filepath.Join(dir)
	shipperCfg.CacheLocation = filepath.Join(dir, "cache")

	for _, schema := range schemaCfgs {
		schemaCfg := schema
		for _, tc := range []struct {
			name, store    string
			tableRange     config.TableRange
			expectedChunks []logproto.ChunkRef
		}{
			{
				name:           "query-period-1",
				store:          "period-1",
				tableRange:     schemaCfg.Configs[0].GetIndexTableNumberRange(config.DayTime{Time: timeToModelTime(secondStoreDate.Add(-time.Millisecond))}),
				expectedChunks: chunkMetasToLogProtoChunkRefs(c.User, c.Labels.Hash(), c.Chunks[:2]),
			},
			{
				name:           "query-period-2",
				store:          "period-2",
				tableRange:     schemaCfg.Configs[1].GetIndexTableNumberRange(config.DayTime{Time: math.MaxInt64}),
				expectedChunks: chunkMetasToLogProtoChunkRefs(c.User, c.Labels.Hash(), c.Chunks[1:]),
			},
		} {
			t.Run(tc.name, func(t *testing.T) {
<<<<<<< HEAD
				store, stop, err := NewStore(tc.store, IndexCfg{Config: shipperCfg}, schemaCfg, nil, fsObjectClient, &zeroValueLimits{}, tc.tableRange, nil, nil, log.NewNopLogger(), nil, 50)
=======
				store, stop, err := NewStore(tc.store, IndexCfg{Config: shipperCfg}, schemaCfg, nil, fsObjectClient, &zeroValueLimits{}, tc.tableRange, nil, log.NewNopLogger(), nil)
>>>>>>> 5415b114
				require.Nil(t, err)
				refs, err := store.GetChunkRefs(
					context.Background(),
					c.User,
					0, timeToModelTime(secondStoreDate.Add(48*time.Hour)),
					labels.MustNewMatcher(labels.MatchRegexp, "foo", ".+"),
				)
				require.Nil(t, err)
				require.Equal(t, tc.expectedChunks, refs)

				stop()
			})
		}
	}
}

func parseDate(in string) time.Time {
	t, err := time.Parse("2006-01-02", in)
	if err != nil {
		panic(err)
	}
	return t
}

func timeToModelTime(t time.Time) model.Time {
	return model.TimeFromUnixNano(t.UnixNano())
}

func BenchmarkTenantHeads(b *testing.B) {
	for _, tc := range []struct {
		readers, writers int
	}{
		{
			readers: 10,
		},
		{
			readers: 100,
		},
		{
			readers: 1000,
		},
	} {
		b.Run(fmt.Sprintf("%d", tc.readers), func(b *testing.B) {
			heads := newTenantHeads(time.Now(), defaultHeadManagerStripeSize, NewMetrics(nil), log.NewNopLogger())
			// 1000 series across 100 tenants
			nTenants := 10
			for i := 0; i < 1000; i++ {
				tenant := i % nTenants
				ls := mustParseLabels(fmt.Sprintf(`{foo="bar", i="%d"}`, i))
				heads.Append(fmt.Sprint(tenant), ls, ls.Hash(), index.ChunkMetas{
					{},
				})
			}

			for n := 0; n < b.N; n++ {
				var wg sync.WaitGroup
				for r := 0; r < tc.readers; r++ {
					wg.Add(1)
					go func(r int) {
						defer wg.Done()
						var res []ChunkRef
						tenant := r % nTenants

						// nolint:ineffassign,staticcheck
						res, _ = heads.GetChunkRefs(
							context.Background(),
							fmt.Sprint(tenant),
							0, math.MaxInt64,
							res,
							nil,
							labels.MustNewMatcher(labels.MatchEqual, "foo", "bar"),
						)
					}(r)
				}

				wg.Wait()
			}

		})
	}
}<|MERGE_RESOLUTION|>--- conflicted
+++ resolved
@@ -529,11 +529,7 @@
 			},
 		} {
 			t.Run(tc.name, func(t *testing.T) {
-<<<<<<< HEAD
-				store, stop, err := NewStore(tc.store, IndexCfg{Config: shipperCfg}, schemaCfg, nil, fsObjectClient, &zeroValueLimits{}, tc.tableRange, nil, nil, log.NewNopLogger(), nil, 50)
-=======
-				store, stop, err := NewStore(tc.store, IndexCfg{Config: shipperCfg}, schemaCfg, nil, fsObjectClient, &zeroValueLimits{}, tc.tableRange, nil, log.NewNopLogger(), nil)
->>>>>>> 5415b114
+				store, stop, err := NewStore(tc.store, IndexCfg{Config: shipperCfg}, schemaCfg, nil, fsObjectClient, &zeroValueLimits{}, tc.tableRange, nil, log.NewNopLogger(), nil, 50)
 				require.Nil(t, err)
 				refs, err := store.GetChunkRefs(
 					context.Background(),
