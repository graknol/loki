package queryrange

import (
	"bytes"
	"container/heap"
	"context"
	"errors"
	"fmt"
	"io"
	"net/http"
	"net/url"
	"regexp"
	"sort"
	"strings"
	"time"

	"github.com/grafana/loki/pkg/storage/chunk/cache/resultscache"
	"github.com/grafana/loki/pkg/storage/stores/index/seriesvolume"

	"github.com/grafana/dskit/httpgrpc"
	"github.com/grafana/dskit/user"
	json "github.com/json-iterator/go"
	"github.com/opentracing/opentracing-go"
	otlog "github.com/opentracing/opentracing-go/log"
	"github.com/prometheus/common/model"
	"github.com/prometheus/prometheus/model/timestamp"

	"github.com/grafana/loki/pkg/loghttp"
	"github.com/grafana/loki/pkg/logproto"
	"github.com/grafana/loki/pkg/logql"
	"github.com/grafana/loki/pkg/logql/syntax"
	"github.com/grafana/loki/pkg/logqlmodel"
	"github.com/grafana/loki/pkg/logqlmodel/stats"
	"github.com/grafana/loki/pkg/querier/plan"
	"github.com/grafana/loki/pkg/querier/queryrange/queryrangebase"
	indexStats "github.com/grafana/loki/pkg/storage/stores/index/stats"
	"github.com/grafana/loki/pkg/util"
	"github.com/grafana/loki/pkg/util/httpreq"
	"github.com/grafana/loki/pkg/util/marshal"
	marshal_legacy "github.com/grafana/loki/pkg/util/marshal/legacy"
	"github.com/grafana/loki/pkg/util/querylimits"
)

var DefaultCodec = &Codec{}

type Codec struct{}

type RequestProtobufCodec struct {
	Codec
}

func (r *LokiRequest) GetEnd() time.Time {
	return r.EndTs
}

func (r *LokiRequest) GetStart() time.Time {
	return r.StartTs
}

func (r *LokiRequest) WithStartEnd(s time.Time, e time.Time) queryrangebase.Request {
	clone := *r
	clone.StartTs = s
	clone.EndTs = e
	return &clone
}

// WithStartEndForCache implements resultscache.Request.
func (r *LokiRequest) WithStartEndForCache(s time.Time, e time.Time) resultscache.Request {
	return r.WithStartEnd(s, e).(resultscache.Request)
}

func (r *LokiRequest) WithQuery(query string) queryrangebase.Request {
	clone := *r
	clone.Query = query
	return &clone
}

func (r *LokiRequest) WithShards(shards logql.Shards) *LokiRequest {
	clone := *r
	clone.Shards = shards.Encode()
	return &clone
}

func (r *LokiRequest) LogToSpan(sp opentracing.Span) {
	sp.LogFields(
		otlog.String("query", r.GetQuery()),
		otlog.String("start", timestamp.Time(r.GetStart().UnixMilli()).String()),
		otlog.String("end", timestamp.Time(r.GetEnd().UnixMilli()).String()),
		otlog.Int64("step (ms)", r.GetStep()),
		otlog.Int64("interval (ms)", r.GetInterval()),
		otlog.Int64("limit", int64(r.GetLimit())),
		otlog.String("direction", r.GetDirection().String()),
		otlog.String("shards", strings.Join(r.GetShards(), ",")),
	)
}

func (*LokiRequest) GetCachingOptions() (res queryrangebase.CachingOptions) { return }

func (r *LokiInstantRequest) GetStep() int64 {
	return 0
}

func (r *LokiInstantRequest) GetEnd() time.Time {
	return r.TimeTs
}

func (r *LokiInstantRequest) GetStart() time.Time {
	return r.TimeTs
}

func (r *LokiInstantRequest) WithStartEnd(s time.Time, _ time.Time) queryrangebase.Request {
	clone := *r
	clone.TimeTs = s
	return &clone
}

// WithStartEndForCache implements resultscache.Request.
func (r *LokiInstantRequest) WithStartEndForCache(s time.Time, e time.Time) resultscache.Request {
	return r.WithStartEnd(s, e).(resultscache.Request)
}

func (r *LokiInstantRequest) WithQuery(query string) queryrangebase.Request {
	clone := *r
	clone.Query = query
	return &clone
}

func (r *LokiInstantRequest) WithShards(shards logql.Shards) *LokiInstantRequest {
	clone := *r
	clone.Shards = shards.Encode()
	return &clone
}

func (r *LokiInstantRequest) LogToSpan(sp opentracing.Span) {
	sp.LogFields(
		otlog.String("query", r.GetQuery()),
		otlog.String("ts", timestamp.Time(r.GetStart().UnixMilli()).String()),
		otlog.Int64("limit", int64(r.GetLimit())),
		otlog.String("direction", r.GetDirection().String()),
		otlog.String("shards", strings.Join(r.GetShards(), ",")),
	)
}

func (*LokiInstantRequest) GetCachingOptions() (res queryrangebase.CachingOptions) { return }

func (r *LokiSeriesRequest) GetEnd() time.Time {
	return r.EndTs
}

func (r *LokiSeriesRequest) GetStart() time.Time {
	return r.StartTs
}

func (r *LokiSeriesRequest) WithStartEnd(s, e time.Time) queryrangebase.Request {
	clone := *r
	clone.StartTs = s
	clone.EndTs = e
	return &clone
}

// WithStartEndForCache implements resultscache.Request.
func (r *LokiSeriesRequest) WithStartEndForCache(s time.Time, e time.Time) resultscache.Request {
	return r.WithStartEnd(s, e).(resultscache.Request)
}

func (r *LokiSeriesRequest) WithQuery(_ string) queryrangebase.Request {
	clone := *r
	return &clone
}

func (r *LokiSeriesRequest) GetQuery() string {
	return ""
}

func (r *LokiSeriesRequest) GetStep() int64 {
	return 0
}

func (r *LokiSeriesRequest) LogToSpan(sp opentracing.Span) {
	sp.LogFields(
		otlog.String("matchers", strings.Join(r.GetMatch(), ",")),
		otlog.String("start", timestamp.Time(r.GetStart().UnixMilli()).String()),
		otlog.String("end", timestamp.Time(r.GetEnd().UnixMilli()).String()),
		otlog.String("shards", strings.Join(r.GetShards(), ",")),
	)
}

func (*LokiSeriesRequest) GetCachingOptions() (res queryrangebase.CachingOptions) { return }

// In some other world LabelRequest could implement queryrangebase.Request.
type LabelRequest struct {
	path string
	logproto.LabelRequest
}

func NewLabelRequest(start, end time.Time, query, name, path string) *LabelRequest {
	return &LabelRequest{
		LabelRequest: logproto.LabelRequest{
			Start:  &start,
			End:    &end,
			Query:  query,
			Name:   name,
			Values: name != "",
		},
		path: path,
	}
}

func (r *LabelRequest) AsProto() *logproto.LabelRequest {
	return &r.LabelRequest
}

func (r *LabelRequest) GetEnd() time.Time {
	return *r.End
}

func (r *LabelRequest) GetEndTs() time.Time {
	return *r.End
}

func (r *LabelRequest) GetStart() time.Time {
	return *r.Start
}

func (r *LabelRequest) GetStartTs() time.Time {
	return *r.Start
}

func (r *LabelRequest) GetStep() int64 {
	return 0
}

func (r *LabelRequest) WithStartEnd(s, e time.Time) queryrangebase.Request {
	clone := *r
	clone.Start = &s
	clone.End = &e
	return &clone
}

// WithStartEndForCache implements resultscache.Request.
func (r *LabelRequest) WithStartEndForCache(s time.Time, e time.Time) resultscache.Request {
	return r.WithStartEnd(s, e).(resultscache.Request)
}

func (r *LabelRequest) WithQuery(query string) queryrangebase.Request {
	clone := *r
	clone.Query = query
	return &clone
}

func (r *LabelRequest) LogToSpan(sp opentracing.Span) {
	sp.LogFields(
		otlog.String("start", timestamp.Time(r.GetStart().UnixMilli()).String()),
		otlog.String("end", timestamp.Time(r.GetEnd().UnixMilli()).String()),
	)
}

func (r *LabelRequest) Path() string {
	return r.path
}

func (*LabelRequest) GetCachingOptions() (res queryrangebase.CachingOptions) { return }

type DetectedLabelsRequest struct {
	path string
	logproto.DetectedLabelsRequest
}

// NewDetectedLabelsRequest creates a new request for detected labels
func NewDetectedLabelsRequest(start, end time.Time, query, path string) *DetectedLabelsRequest {
	return &DetectedLabelsRequest{
		DetectedLabelsRequest: logproto.DetectedLabelsRequest{
			Start: &start,
			End:   &end,
			Query: query,
		},
		path: path,
	}
}

func (r *DetectedLabelsRequest) AsProto() *logproto.DetectedLabelsRequest {
	return &r.DetectedLabelsRequest
}

func (r *DetectedLabelsRequest) GetEnd() time.Time {
	return *r.End
}

func (r *DetectedLabelsRequest) GetEndTs() time.Time {
	return *r.End
}

func (r *DetectedLabelsRequest) GetStart() time.Time {
	return *r.Start
}

func (r *DetectedLabelsRequest) GetStartTs() time.Time {
	return *r.Start
}

func (r *DetectedLabelsRequest) GetStep() int64 {
	return 0
}

func (r *DetectedLabelsRequest) WithStartEnd(s, e time.Time) queryrangebase.Request {
	clone := *r
	clone.Start = &s
	clone.End = &e
	return &clone
}

// WithStartEndForCache implements resultscache.Request.
func (r *DetectedLabelsRequest) WithStartEndForCache(s time.Time, e time.Time) resultscache.Request {
	return r.WithStartEnd(s, e).(resultscache.Request)
}

func (r *DetectedLabelsRequest) WithQuery(query string) queryrangebase.Request {
	clone := *r
	clone.Query = query
	return &clone
}

func (r *DetectedLabelsRequest) LogToSpan(sp opentracing.Span) {
	sp.LogFields(
		otlog.String("start", timestamp.Time(r.GetStart().UnixNano()).String()),
		otlog.String("end", timestamp.Time(r.GetEnd().UnixNano()).String()),
	)
}

func (r *DetectedLabelsRequest) Path() string {
	return r.path
}

func (*DetectedLabelsRequest) GetCachingOptions() (res queryrangebase.CachingOptions) {
	return
}

func (Codec) DecodeRequest(_ context.Context, r *http.Request, _ []string) (queryrangebase.Request, error) {
	if err := r.ParseForm(); err != nil {
		return nil, httpgrpc.Errorf(http.StatusBadRequest, err.Error())
	}

	switch op := getOperation(r.URL.Path); op {
	case QueryRangeOp:
		rangeQuery, err := loghttp.ParseRangeQuery(r)
		if err != nil {
			return nil, httpgrpc.Errorf(http.StatusBadRequest, err.Error())
		}

		parsed, err := syntax.ParseExpr(rangeQuery.Query)
		if err != nil {
			return nil, httpgrpc.Errorf(http.StatusBadRequest, err.Error())
		}

		return &LokiRequest{
			Query:     rangeQuery.Query,
			Limit:     rangeQuery.Limit,
			Direction: rangeQuery.Direction,
			StartTs:   rangeQuery.Start.UTC(),
			EndTs:     rangeQuery.End.UTC(),
			Step:      rangeQuery.Step.Milliseconds(),
			Interval:  rangeQuery.Interval.Milliseconds(),
			Path:      r.URL.Path,
			Shards:    rangeQuery.Shards,
			Plan: &plan.QueryPlan{
				AST: parsed,
			},
		}, nil
	case InstantQueryOp:
		req, err := loghttp.ParseInstantQuery(r)
		if err != nil {
			return nil, httpgrpc.Errorf(http.StatusBadRequest, err.Error())
		}

		parsed, err := syntax.ParseExpr(req.Query)
		if err != nil {
			return nil, httpgrpc.Errorf(http.StatusBadRequest, err.Error())
		}

		return &LokiInstantRequest{
			Query:     req.Query,
			Limit:     req.Limit,
			Direction: req.Direction,
			TimeTs:    req.Ts.UTC(),
			Path:      r.URL.Path,
			Shards:    req.Shards,
			Plan: &plan.QueryPlan{
				AST: parsed,
			},
		}, nil
	case SeriesOp:
		req, err := loghttp.ParseAndValidateSeriesQuery(r)
		if err != nil {
			return nil, httpgrpc.Errorf(http.StatusBadRequest, err.Error())
		}
		return &LokiSeriesRequest{
			Match:   req.Groups,
			StartTs: req.Start.UTC(),
			EndTs:   req.End.UTC(),
			Path:    r.URL.Path,
			Shards:  req.Shards,
		}, nil
	case LabelNamesOp:
		req, err := loghttp.ParseLabelQuery(r)
		if err != nil {
			return nil, httpgrpc.Errorf(http.StatusBadRequest, err.Error())
		}

		return &LabelRequest{
			LabelRequest: *req,
			path:         r.URL.Path,
		}, nil
	case IndexStatsOp:
		req, err := loghttp.ParseIndexStatsQuery(r)
		if err != nil {
			return nil, httpgrpc.Errorf(http.StatusBadRequest, err.Error())
		}
		from, through := util.RoundToMilliseconds(req.Start, req.End)
		return &logproto.IndexStatsRequest{
			From:     from,
			Through:  through,
			Matchers: req.Query,
		}, err
	case IndexShardsOp:
		req, targetBytes, err := loghttp.ParseIndexShardsQuery(r)
		if err != nil {
			return nil, httpgrpc.Errorf(http.StatusBadRequest, err.Error())
		}
		from, through := util.RoundToMilliseconds(req.Start, req.End)
		return &logproto.ShardsRequest{
			From:                from,
			Through:             through,
			Query:               req.Query,
			TargetBytesPerShard: targetBytes.Bytes(),
		}, err
	case VolumeOp:
		req, err := loghttp.ParseVolumeInstantQuery(r)
		if err != nil {
			return nil, httpgrpc.Errorf(http.StatusBadRequest, err.Error())
		}
		from, through := util.RoundToMilliseconds(req.Start, req.End)
		return &logproto.VolumeRequest{
			From:         from,
			Through:      through,
			Matchers:     req.Query,
			Limit:        int32(req.Limit),
			Step:         0,
			TargetLabels: req.TargetLabels,
			AggregateBy:  req.AggregateBy,
		}, err
	case VolumeRangeOp:
		req, err := loghttp.ParseVolumeRangeQuery(r)
		if err != nil {
			return nil, httpgrpc.Errorf(http.StatusBadRequest, err.Error())
		}
		from, through := util.RoundToMilliseconds(req.Start, req.End)
		return &logproto.VolumeRequest{
			From:         from,
			Through:      through,
			Matchers:     req.Query,
			Limit:        int32(req.Limit),
			Step:         req.Step.Milliseconds(),
			TargetLabels: req.TargetLabels,
			AggregateBy:  req.AggregateBy,
		}, err
	case DetectedFieldsOp:
		req, err := loghttp.ParseDetectedFieldsQuery(r)
		if err != nil {
			return nil, httpgrpc.Errorf(http.StatusBadRequest, err.Error())
		}

		return &DetectedFieldsRequest{
			DetectedFieldsRequest: *req,
			path:                  r.URL.Path,
		}, nil
<<<<<<< HEAD
	case PatternsQueryOp:
		req, err := loghttp.ParsePatternsQuery(r)
=======
	case DetectedLabelsOp:
		req, err := loghttp.ParseDetectedLabelsQuery(r)
>>>>>>> 36c703da
		if err != nil {
			return nil, httpgrpc.Errorf(http.StatusBadRequest, err.Error())
		}

<<<<<<< HEAD
		return &QueryPatternsRequest{
			QueryPatternsRequest: *req,
			path:                 r.URL.Path,
=======
		return &DetectedLabelsRequest{
			DetectedLabelsRequest: *req,
			path:                  r.URL.Path,
>>>>>>> 36c703da
		}, nil
	default:
		return nil, httpgrpc.Errorf(http.StatusNotFound, fmt.Sprintf("unknown request path: %s", r.URL.Path))
	}
}

// labelNamesRoutes is used to extract the name for querying label values.
var labelNamesRoutes = regexp.MustCompile(`/loki/api/v1/label/(?P<name>[^/]+)/values`)

// DecodeHTTPGrpcRequest decodes an httpgrp.HTTPRequest to queryrangebase.Request.
func (Codec) DecodeHTTPGrpcRequest(ctx context.Context, r *httpgrpc.HTTPRequest) (queryrangebase.Request, context.Context, error) {
	httpReq, err := http.NewRequest(r.Method, r.Url, io.NopCloser(bytes.NewBuffer(r.Body)))
	if err != nil {
		return nil, ctx, httpgrpc.Errorf(http.StatusInternalServerError, err.Error())
	}
	httpReq = httpReq.WithContext(ctx)
	httpReq.RequestURI = r.Url
	httpReq.ContentLength = int64(len(r.Body))

	// Note that the org ID should be injected by the scheduler processor.
	for _, h := range r.Headers {
		httpReq.Header[h.Key] = h.Values
	}

	// If there is not org ID in the context, we try the HTTP request.
	_, err = user.ExtractOrgID(ctx)
	if err != nil {
		_, ctx, err = user.ExtractOrgIDFromHTTPRequest(httpReq)
		if err != nil {
			return nil, nil, err
		}
	}

	// Add query tags
	if queryTags := httpreq.ExtractQueryTagsFromHTTP(httpReq); queryTags != "" {
		ctx = httpreq.InjectQueryTags(ctx, queryTags)
	}

	// Add disable pipleine wrappers
	if disableWrappers := httpReq.Header.Get(httpreq.LokiDisablePipelineWrappersHeader); disableWrappers != "" {
		httpreq.InjectHeader(ctx, httpreq.LokiDisablePipelineWrappersHeader, disableWrappers)
	}

	// Add query metrics
	if queueTimeHeader := httpReq.Header.Get(string(httpreq.QueryQueueTimeHTTPHeader)); queueTimeHeader != "" {
		queueTime, err := time.ParseDuration(queueTimeHeader)
		if err == nil {
			ctx = context.WithValue(ctx, httpreq.QueryQueueTimeHTTPHeader, queueTime)
		}
	}

	// If there is not encoding flags in the context, we try the HTTP request.
	if encFlags := httpreq.ExtractEncodingFlagsFromCtx(ctx); encFlags == nil {
		encFlags = httpreq.ExtractEncodingFlagsFromProto(r)
		if encFlags != nil {
			ctx = httpreq.AddEncodingFlagsToContext(ctx, encFlags)
		}
	}

	if err := httpReq.ParseForm(); err != nil {
		return nil, ctx, httpgrpc.Errorf(http.StatusBadRequest, err.Error())
	}

	switch op := getOperation(httpReq.URL.Path); op {
	case QueryRangeOp:
		req, err := loghttp.ParseRangeQuery(httpReq)
		if err != nil {
			return nil, ctx, httpgrpc.Errorf(http.StatusBadRequest, err.Error())
		}

		parsed, err := syntax.ParseExpr(req.Query)
		if err != nil {
			return nil, ctx, httpgrpc.Errorf(http.StatusBadRequest, err.Error())
		}

		return &LokiRequest{
			Query:     req.Query,
			Limit:     req.Limit,
			Direction: req.Direction,
			StartTs:   req.Start.UTC(),
			EndTs:     req.End.UTC(),
			Step:      req.Step.Milliseconds(),
			Interval:  req.Interval.Milliseconds(),
			Path:      r.Url,
			Shards:    req.Shards,
			Plan: &plan.QueryPlan{
				AST: parsed,
			},
		}, ctx, nil
	case InstantQueryOp:
		req, err := loghttp.ParseInstantQuery(httpReq)
		if err != nil {
			return nil, ctx, httpgrpc.Errorf(http.StatusBadRequest, err.Error())
		}

		parsed, err := syntax.ParseExpr(req.Query)
		if err != nil {
			return nil, ctx, httpgrpc.Errorf(http.StatusBadRequest, err.Error())
		}

		return &LokiInstantRequest{
			Query:     req.Query,
			Limit:     req.Limit,
			Direction: req.Direction,
			TimeTs:    req.Ts.UTC(),
			Path:      r.Url,
			Shards:    req.Shards,
			Plan: &plan.QueryPlan{
				AST: parsed,
			},
		}, ctx, nil
	case SeriesOp:
		req, err := loghttp.ParseAndValidateSeriesQuery(httpReq)
		if err != nil {
			return nil, ctx, httpgrpc.Errorf(http.StatusBadRequest, err.Error())
		}
		return &LokiSeriesRequest{
			Match:   req.Groups,
			StartTs: req.Start.UTC(),
			EndTs:   req.End.UTC(),
			Path:    r.Url,
			Shards:  req.Shards,
		}, ctx, nil
	case LabelNamesOp:
		req, err := loghttp.ParseLabelQuery(httpReq)
		if err != nil {
			return nil, ctx, httpgrpc.Errorf(http.StatusBadRequest, err.Error())
		}

		if req.Name == "" {
			if match := labelNamesRoutes.FindSubmatch([]byte(httpReq.URL.Path)); len(match) > 1 {
				req.Name = string(match[1])
				req.Values = true
			}
		}

		return &LabelRequest{
			LabelRequest: *req,
			path:         httpReq.URL.Path,
		}, ctx, nil
	case IndexStatsOp:
		req, err := loghttp.ParseIndexStatsQuery(httpReq)
		if err != nil {
			return nil, ctx, httpgrpc.Errorf(http.StatusBadRequest, err.Error())
		}
		from, through := util.RoundToMilliseconds(req.Start, req.End)
		return &logproto.IndexStatsRequest{
			From:     from,
			Through:  through,
			Matchers: req.Query,
		}, ctx, err
	case IndexShardsOp:
		req, targetBytes, err := loghttp.ParseIndexShardsQuery(httpReq)
		if err != nil {
			return nil, ctx, httpgrpc.Errorf(http.StatusBadRequest, err.Error())
		}
		from, through := util.RoundToMilliseconds(req.Start, req.End)
		return &logproto.ShardsRequest{
			From:                from,
			Through:             through,
			Query:               req.Query,
			TargetBytesPerShard: targetBytes.Bytes(),
		}, ctx, nil

	case VolumeOp:
		req, err := loghttp.ParseVolumeInstantQuery(httpReq)
		if err != nil {
			return nil, ctx, httpgrpc.Errorf(http.StatusBadRequest, err.Error())
		}
		from, through := util.RoundToMilliseconds(req.Start, req.End)
		return &logproto.VolumeRequest{
			From:         from,
			Through:      through,
			Matchers:     req.Query,
			Limit:        int32(req.Limit),
			Step:         0,
			TargetLabels: req.TargetLabels,
			AggregateBy:  req.AggregateBy,
		}, ctx, err
	case VolumeRangeOp:
		req, err := loghttp.ParseVolumeRangeQuery(httpReq)
		if err != nil {
			return nil, ctx, httpgrpc.Errorf(http.StatusBadRequest, err.Error())
		}
		from, through := util.RoundToMilliseconds(req.Start, req.End)
		return &logproto.VolumeRequest{
			From:         from,
			Through:      through,
			Matchers:     req.Query,
			Limit:        int32(req.Limit),
			Step:         req.Step.Milliseconds(),
			TargetLabels: req.TargetLabels,
			AggregateBy:  req.AggregateBy,
		}, ctx, err
	case DetectedFieldsOp:
		req, err := loghttp.ParseDetectedFieldsQuery(httpReq)
		if err != nil {
			return nil, ctx, httpgrpc.Errorf(http.StatusBadRequest, err.Error())
		}

		return &DetectedFieldsRequest{
			DetectedFieldsRequest: *req,
			path:                  httpReq.URL.Path,
		}, ctx, nil
<<<<<<< HEAD
	case PatternsQueryOp:
		req, err := loghttp.ParsePatternsQuery(httpReq)
		if err != nil {
			return nil, ctx, httpgrpc.Errorf(http.StatusBadRequest, err.Error())
		}
		return &QueryPatternsRequest{
			QueryPatternsRequest: *req,
			path:                 httpReq.URL.Path,
		}, ctx, nil
=======
	case DetectedLabelsOp:
		req, err := loghttp.ParseDetectedLabelsQuery(httpReq)
		if err != nil {
			return nil, ctx, httpgrpc.Errorf(http.StatusBadRequest, err.Error())
		}
		return &DetectedLabelsRequest{
			DetectedLabelsRequest: *req,
			path:                  httpReq.URL.Path,
		}, ctx, err
>>>>>>> 36c703da
	default:
		return nil, ctx, httpgrpc.Errorf(http.StatusBadRequest, fmt.Sprintf("unknown request path in HTTP gRPC decode: %s", r.Url))
	}
}

// DecodeHTTPGrpcResponse decodes an httpgrp.HTTPResponse to queryrangebase.Response.
func (Codec) DecodeHTTPGrpcResponse(r *httpgrpc.HTTPResponse, req queryrangebase.Request) (queryrangebase.Response, error) {
	if r.Code/100 != 2 {
		return nil, httpgrpc.Errorf(int(r.Code), string(r.Body))
	}

	headers := make(http.Header)
	for _, header := range r.Headers {
		headers[header.Key] = header.Values
	}
	return decodeResponseJSONFrom(r.Body, req, headers)
}

func (Codec) EncodeHTTPGrpcResponse(_ context.Context, req *httpgrpc.HTTPRequest, res queryrangebase.Response) (*httpgrpc.HTTPResponse, error) {
	version := loghttp.GetVersion(req.Url)
	var buf bytes.Buffer

	encodingFlags := httpreq.ExtractEncodingFlagsFromProto(req)

	err := encodeResponseJSONTo(version, res, &buf, encodingFlags)
	if err != nil {
		return nil, err
	}

	httpRes := &httpgrpc.HTTPResponse{
		Code: int32(http.StatusOK),
		Body: buf.Bytes(),
		Headers: []*httpgrpc.Header{
			{Key: "Content-Type", Values: []string{"application/json; charset=UTF-8"}},
		},
	}

	for _, h := range res.GetHeaders() {
		httpRes.Headers = append(httpRes.Headers, &httpgrpc.Header{Key: h.Name, Values: h.Values})
	}

	return httpRes, nil
}

func (c Codec) EncodeRequest(ctx context.Context, r queryrangebase.Request) (*http.Request, error) {
	header := make(http.Header)

	// Add query tags
	if queryTags := getQueryTags(ctx); queryTags != "" {
		header.Set(string(httpreq.QueryTagsHTTPHeader), queryTags)
	}

	if encodingFlags := httpreq.ExtractHeader(ctx, httpreq.LokiEncodingFlagsHeader); encodingFlags != "" {
		header.Set(httpreq.LokiEncodingFlagsHeader, encodingFlags)
	}

	// Add actor path
	if actor := httpreq.ExtractHeader(ctx, httpreq.LokiActorPathHeader); actor != "" {
		header.Set(httpreq.LokiActorPathHeader, actor)
	}

	// Add disable wrappers
	if disableWrappers := httpreq.ExtractHeader(ctx, httpreq.LokiDisablePipelineWrappersHeader); disableWrappers != "" {
		header.Set(httpreq.LokiDisablePipelineWrappersHeader, disableWrappers)
	}

	// Add limits
	if limits := querylimits.ExtractQueryLimitsContext(ctx); limits != nil {
		err := querylimits.InjectQueryLimitsHeader(&header, limits)
		if err != nil {
			return nil, err
		}
	}

	// Add org id
	orgID, err := user.ExtractOrgID(ctx)
	if err != nil {
		return nil, err
	}
	header.Set(user.OrgIDHeaderName, orgID)

	// Propagate trace context in request.
	tracer, span := opentracing.GlobalTracer(), opentracing.SpanFromContext(ctx)
	if tracer != nil && span != nil {
		carrier := opentracing.HTTPHeadersCarrier(header)
		if err := tracer.Inject(span.Context(), opentracing.HTTPHeaders, carrier); err != nil {
			return nil, err
		}
	}

	switch request := r.(type) {
	case *LokiRequest:
		params := url.Values{
			"start":     []string{fmt.Sprintf("%d", request.StartTs.UnixNano())},
			"end":       []string{fmt.Sprintf("%d", request.EndTs.UnixNano())},
			"query":     []string{request.Query},
			"direction": []string{request.Direction.String()},
			"limit":     []string{fmt.Sprintf("%d", request.Limit)},
		}
		if len(request.Shards) > 0 {
			params["shards"] = request.Shards
		}
		if request.Step != 0 {
			params["step"] = []string{fmt.Sprintf("%f", float64(request.Step)/float64(1e3))}
		}
		if request.Interval != 0 {
			params["interval"] = []string{fmt.Sprintf("%f", float64(request.Interval)/float64(1e3))}
		}
		u := &url.URL{
			// the request could come /api/prom/query but we want to only use the new api.
			Path:     "/loki/api/v1/query_range",
			RawQuery: params.Encode(),
		}
		req := &http.Request{
			Method:     "GET",
			RequestURI: u.String(), // This is what the httpgrpc code looks at.
			URL:        u,
			Body:       http.NoBody,
			Header:     header,
		}

		return req.WithContext(ctx), nil
	case *LokiSeriesRequest:
		params := url.Values{
			"start":   []string{fmt.Sprintf("%d", request.StartTs.UnixNano())},
			"end":     []string{fmt.Sprintf("%d", request.EndTs.UnixNano())},
			"match[]": request.Match,
		}
		if len(request.Shards) > 0 {
			params["shards"] = request.Shards
		}
		u := &url.URL{
			Path:     "/loki/api/v1/series",
			RawQuery: params.Encode(),
		}
		req := &http.Request{
			Method:     "GET",
			RequestURI: u.String(), // This is what the httpgrpc code looks at.
			URL:        u,
			Body:       http.NoBody,
			Header:     header,
		}
		return req.WithContext(ctx), nil
	case *LabelRequest:
		params := url.Values{
			"start": []string{fmt.Sprintf("%d", request.Start.UnixNano())},
			"end":   []string{fmt.Sprintf("%d", request.End.UnixNano())},
			"query": []string{request.GetQuery()},
		}

		u := &url.URL{
			Path:     request.Path(), // NOTE: this could be either /label or /label/{name}/values endpoint. So forward the original path as it is.
			RawQuery: params.Encode(),
		}
		req := &http.Request{
			Method:     "GET",
			RequestURI: u.String(), // This is what the httpgrpc code looks at.
			URL:        u,
			Body:       http.NoBody,
			Header:     header,
		}
		return req.WithContext(ctx), nil
	case *LokiInstantRequest:
		params := url.Values{
			"query":     []string{request.Query},
			"direction": []string{request.Direction.String()},
			"limit":     []string{fmt.Sprintf("%d", request.Limit)},
			"time":      []string{fmt.Sprintf("%d", request.TimeTs.UnixNano())},
		}
		if len(request.Shards) > 0 {
			params["shards"] = request.Shards
		}
		u := &url.URL{
			// the request could come /api/prom/query but we want to only use the new api.
			Path:     "/loki/api/v1/query",
			RawQuery: params.Encode(),
		}
		req := &http.Request{
			Method:     "GET",
			RequestURI: u.String(), // This is what the httpgrpc code looks at.
			URL:        u,
			Body:       http.NoBody,
			Header:     header,
		}

		return req.WithContext(ctx), nil
	case *logproto.IndexStatsRequest:
		params := url.Values{
			"start": []string{fmt.Sprintf("%d", request.From.Time().UnixNano())},
			"end":   []string{fmt.Sprintf("%d", request.Through.Time().UnixNano())},
			"query": []string{request.GetQuery()},
		}
		u := &url.URL{
			Path:     "/loki/api/v1/index/stats",
			RawQuery: params.Encode(),
		}
		req := &http.Request{
			Method:     "GET",
			RequestURI: u.String(), // This is what the httpgrpc code looks at.
			URL:        u,
			Body:       http.NoBody,
			Header:     header,
		}
		return req.WithContext(ctx), nil
	case *logproto.VolumeRequest:
		params := url.Values{
			"start":       []string{fmt.Sprintf("%d", request.From.Time().UnixNano())},
			"end":         []string{fmt.Sprintf("%d", request.Through.Time().UnixNano())},
			"query":       []string{request.GetQuery()},
			"limit":       []string{fmt.Sprintf("%d", request.Limit)},
			"aggregateBy": []string{request.AggregateBy},
		}

		if len(request.TargetLabels) > 0 {
			params["targetLabels"] = []string{strings.Join(request.TargetLabels, ",")}
		}

		var u *url.URL
		if request.Step != 0 {
			params["step"] = []string{fmt.Sprintf("%f", float64(request.Step)/float64(1e3))}
			u = &url.URL{
				Path:     "/loki/api/v1/index/volume_range",
				RawQuery: params.Encode(),
			}
		} else {
			u = &url.URL{
				Path:     "/loki/api/v1/index/volume",
				RawQuery: params.Encode(),
			}
		}
		req := &http.Request{
			Method:     "GET",
			RequestURI: u.String(),
			URL:        u,
			Body:       http.NoBody,
			Header:     header,
		}
		return req.WithContext(ctx), nil
	case *logproto.ShardsRequest:
		params := url.Values{
			"start":               []string{fmt.Sprintf("%d", request.From.Time().UnixNano())},
			"end":                 []string{fmt.Sprintf("%d", request.Through.Time().UnixNano())},
			"query":               []string{request.GetQuery()},
			"targetBytesPerShard": []string{fmt.Sprintf("%d", request.TargetBytesPerShard)},
		}
		u := &url.URL{
			Path:     "/loki/api/v1/index/shards",
			RawQuery: params.Encode(),
		}
		req := &http.Request{
			Method:     "GET",
			RequestURI: u.String(), // This is what the httpgrpc code looks at.
			URL:        u,
			Body:       http.NoBody,
			Header:     header,
		}
		return req.WithContext(ctx), nil
	case *DetectedFieldsRequest:
		params := url.Values{
			"start": []string{fmt.Sprintf("%d", request.Start.UnixNano())},
			"end":   []string{fmt.Sprintf("%d", request.End.UnixNano())},
			"query": []string{request.GetQuery()},
		}

		u := &url.URL{
			Path:     "/loki/api/v1/detected_fields",
			RawQuery: params.Encode(),
		}
		req := &http.Request{
			Method:     "GET",
			RequestURI: u.String(), // This is what the httpgrpc code looks at.
			URL:        u,
			Body:       http.NoBody,
			Header:     header,
		}

		return req.WithContext(ctx), nil
<<<<<<< HEAD
	case *QueryPatternsRequest:
=======
	case *DetectedLabelsRequest:
>>>>>>> 36c703da
		params := url.Values{
			"start": []string{fmt.Sprintf("%d", request.Start.UnixNano())},
			"end":   []string{fmt.Sprintf("%d", request.End.UnixNano())},
			"query": []string{request.GetQuery()},
		}

		u := &url.URL{
<<<<<<< HEAD
			Path:     "/loki/api/v1/patterns",
=======
			Path:     "/loki/api/v1/detected_labels",
>>>>>>> 36c703da
			RawQuery: params.Encode(),
		}
		req := &http.Request{
			Method:     "GET",
			RequestURI: u.String(), // This is what the httpgrpc code looks at.
			URL:        u,
			Body:       http.NoBody,
			Header:     header,
		}

		return req.WithContext(ctx), nil
	default:
		return nil, httpgrpc.Errorf(http.StatusInternalServerError, fmt.Sprintf("invalid request format, got (%T)", r))
	}
}

// nolint:goconst
func (c Codec) Path(r queryrangebase.Request) string {
	switch request := r.(type) {
	case *LokiRequest:
		return "loki/api/v1/query_range"
	case *LokiSeriesRequest:
		return "loki/api/v1/series"
	case *LabelRequest:
		if request.Values {
			// This request contains user-generated input in the URL, which is not safe to reflect in the route path.
			return "loki/api/v1/label/values"
		}

		return request.Path()
	case *LokiInstantRequest:
		return "/loki/api/v1/query"
	case *logproto.IndexStatsRequest:
		return "/loki/api/v1/index/stats"
	case *logproto.VolumeRequest:
		return "/loki/api/v1/index/volume_range"
	case *DetectedFieldsRequest:
		return "/loki/api/v1/detected_fields"
<<<<<<< HEAD
	case *QueryPatternsRequest:
		return "/loki/api/v1/patterns"
=======
	case *DetectedLabelsRequest:
		return "/loki/api/v1/detected_labels"
>>>>>>> 36c703da
	}

	return "other"
}

func (p RequestProtobufCodec) EncodeRequest(ctx context.Context, r queryrangebase.Request) (*http.Request, error) {
	req, err := p.Codec.EncodeRequest(ctx, r)
	if err != nil {
		return nil, err
	}

	req.Header.Set("Accept", "application/vnd.google.protobuf")
	return req, nil
}

type Buffer interface {
	Bytes() []byte
}

func (Codec) DecodeResponse(_ context.Context, r *http.Response, req queryrangebase.Request) (queryrangebase.Response, error) {
	if r.StatusCode/100 != 2 {
		body, _ := io.ReadAll(r.Body)
		return nil, httpgrpc.Errorf(r.StatusCode, string(body))
	}

	if r.Header.Get("Content-Type") == ProtobufType {
		return decodeResponseProtobuf(r, req)
	}

	// Default to JSON.
	return decodeResponseJSON(r, req)
}

func decodeResponseJSON(r *http.Response, req queryrangebase.Request) (queryrangebase.Response, error) {
	var buf []byte
	var err error
	if buffer, ok := r.Body.(Buffer); ok {
		buf = buffer.Bytes()
	} else {
		buf, err = io.ReadAll(r.Body)
		if err != nil {
			return nil, httpgrpc.Errorf(http.StatusInternalServerError, "error decoding response: %v", err)
		}
	}

	return decodeResponseJSONFrom(buf, req, r.Header)
}

func decodeResponseJSONFrom(buf []byte, req queryrangebase.Request, headers http.Header) (queryrangebase.Response, error) {
	switch req := req.(type) {
	case *LokiSeriesRequest:
		var resp LokiSeriesResponse
		if err := json.Unmarshal(buf, &resp); err != nil {
			return nil, httpgrpc.Errorf(http.StatusInternalServerError, "error decoding response: %v", err)
		}

		return &LokiSeriesResponse{
			Status:  resp.Status,
			Version: uint32(loghttp.GetVersion(req.Path)),
			Headers: httpResponseHeadersToPromResponseHeaders(headers),
			Data:    resp.Data,
		}, nil
	case *LabelRequest:
		var resp loghttp.LabelResponse
		if err := json.Unmarshal(buf, &resp); err != nil {
			return nil, httpgrpc.Errorf(http.StatusInternalServerError, "error decoding response: %v", err)
		}
		return &LokiLabelNamesResponse{
			Status:  resp.Status,
			Version: uint32(loghttp.GetVersion(req.Path())),
			Data:    resp.Data,
			Headers: httpResponseHeadersToPromResponseHeaders(headers),
		}, nil
	case *logproto.IndexStatsRequest:
		var resp logproto.IndexStatsResponse
		if err := json.Unmarshal(buf, &resp); err != nil {
			return nil, httpgrpc.Errorf(http.StatusInternalServerError, "error decoding response: %v", err)
		}
		return &IndexStatsResponse{
			Response: &resp,
			Headers:  httpResponseHeadersToPromResponseHeaders(headers),
		}, nil
	case *logproto.ShardsRequest:
		var resp logproto.ShardsResponse
		if err := json.Unmarshal(buf, &resp); err != nil {
			return nil, httpgrpc.Errorf(http.StatusInternalServerError, "error decoding response: %v", err)
		}
		return &ShardsResponse{
			Response: &resp,
			Headers:  httpResponseHeadersToPromResponseHeaders(headers),
		}, nil
	case *logproto.VolumeRequest:
		var resp logproto.VolumeResponse
		if err := json.Unmarshal(buf, &resp); err != nil {
			return nil, httpgrpc.Errorf(http.StatusInternalServerError, "error decoding response: %v", err)
		}
		return &VolumeResponse{
			Response: &resp,
			Headers:  httpResponseHeadersToPromResponseHeaders(headers),
		}, nil
	case *DetectedFieldsRequest:
		var resp logproto.DetectedFieldsResponse
		if err := json.Unmarshal(buf, &resp); err != nil {
			return nil, httpgrpc.Errorf(http.StatusInternalServerError, "error decoding response: %v", err)
		}
		return &DetectedFieldsResponse{
			Response: &resp,
			Headers:  httpResponseHeadersToPromResponseHeaders(headers),
		}, nil
	case *QueryPatternsRequest:
		var resp logproto.QueryPatternsResponse
		if err := json.Unmarshal(buf, &resp); err != nil {
			return nil, httpgrpc.Errorf(http.StatusInternalServerError, "error decoding response: %v", err)
		}
		return &QueryPatternsResponse{
			Response: &resp,
			Headers:  httpResponseHeadersToPromResponseHeaders(headers),
		}, nil
	default:
		var resp loghttp.QueryResponse
		if err := resp.UnmarshalJSON(buf); err != nil {
			return nil, httpgrpc.Errorf(http.StatusInternalServerError, "error decoding response: %v", err)
		}
		switch string(resp.Data.ResultType) {
		case loghttp.ResultTypeMatrix:
			return &LokiPromResponse{
				Response: &queryrangebase.PrometheusResponse{
					Status: resp.Status,
					Data: queryrangebase.PrometheusData{
						ResultType: loghttp.ResultTypeMatrix,
						Result:     toProtoMatrix(resp.Data.Result.(loghttp.Matrix)),
					},
					Headers: convertPrometheusResponseHeadersToPointers(httpResponseHeadersToPromResponseHeaders(headers)),
				},
				Statistics: resp.Data.Statistics,
			}, nil
		case loghttp.ResultTypeStream:
			// This is the same as in querysharding.go
			params, err := ParamsFromRequest(req)
			if err != nil {
				return nil, err
			}

			var path string
			switch r := req.(type) {
			case *LokiRequest:
				path = r.GetPath()
			case *LokiInstantRequest:
				path = r.GetPath()
			default:
				return nil, fmt.Errorf("expected *LokiRequest or *LokiInstantRequest, got (%T)", r)
			}
			return &LokiResponse{
				Status:     resp.Status,
				Direction:  params.Direction(),
				Limit:      params.Limit(),
				Version:    uint32(loghttp.GetVersion(path)),
				Statistics: resp.Data.Statistics,
				Data: LokiData{
					ResultType: loghttp.ResultTypeStream,
					Result:     resp.Data.Result.(loghttp.Streams).ToProto(),
				},
				Headers: httpResponseHeadersToPromResponseHeaders(headers),
			}, nil
		case loghttp.ResultTypeVector:
			return &LokiPromResponse{
				Response: &queryrangebase.PrometheusResponse{
					Status: resp.Status,
					Data: queryrangebase.PrometheusData{
						ResultType: loghttp.ResultTypeVector,
						Result:     toProtoVector(resp.Data.Result.(loghttp.Vector)),
					},
					Headers: convertPrometheusResponseHeadersToPointers(httpResponseHeadersToPromResponseHeaders(headers)),
				},
				Statistics: resp.Data.Statistics,
			}, nil
		case loghttp.ResultTypeScalar:
			return &LokiPromResponse{
				Response: &queryrangebase.PrometheusResponse{
					Status: resp.Status,
					Data: queryrangebase.PrometheusData{
						ResultType: loghttp.ResultTypeScalar,
						Result:     toProtoScalar(resp.Data.Result.(loghttp.Scalar)),
					},
					Headers: convertPrometheusResponseHeadersToPointers(httpResponseHeadersToPromResponseHeaders(headers)),
				},
				Statistics: resp.Data.Statistics,
			}, nil
		default:
			return nil, httpgrpc.Errorf(http.StatusInternalServerError, "unsupported response type, got (%s)", string(resp.Data.ResultType))
		}
	}
}

func decodeResponseProtobuf(r *http.Response, req queryrangebase.Request) (queryrangebase.Response, error) {
	var buf []byte
	var err error
	if buffer, ok := r.Body.(Buffer); ok {
		buf = buffer.Bytes()
	} else {
		buf, err = io.ReadAll(r.Body)
		if err != nil {
			return nil, httpgrpc.Errorf(http.StatusInternalServerError, "error decoding response: %v", err)
		}
	}

	// Shortcut series responses without deserialization.
	if _, ok := req.(*LokiSeriesRequest); ok {
		return GetLokiSeriesResponseView(buf)
	}

	resp := &QueryResponse{}
	err = resp.Unmarshal(buf)
	if err != nil {
		return nil, httpgrpc.Errorf(http.StatusInternalServerError, "error decoding response: %v", err)
	}

	headers := httpResponseHeadersToPromResponseHeaders(r.Header)
	switch req.(type) {
	case *LokiSeriesRequest:
		return resp.GetSeries().WithHeaders(headers), nil
	case *LabelRequest:
		return resp.GetLabels().WithHeaders(headers), nil
	case *logproto.IndexStatsRequest:
		return resp.GetStats().WithHeaders(headers), nil
	case *logproto.ShardsRequest:
		return resp.GetShardsResponse().WithHeaders(headers), nil
	default:
		switch concrete := resp.Response.(type) {
		case *QueryResponse_Prom:
			return concrete.Prom.WithHeaders(headers), nil
		case *QueryResponse_Streams:
			return concrete.Streams.WithHeaders(headers), nil
		case *QueryResponse_TopkSketches:
			return concrete.TopkSketches.WithHeaders(headers), nil
		case *QueryResponse_QuantileSketches:
			return concrete.QuantileSketches.WithHeaders(headers), nil
		default:
			return nil, httpgrpc.Errorf(http.StatusInternalServerError, "unsupported response type, got (%T)", resp.Response)
		}
	}
}

func (Codec) EncodeResponse(ctx context.Context, req *http.Request, res queryrangebase.Response) (*http.Response, error) {
	if req.Header.Get("Accept") == ProtobufType {
		return encodeResponseProtobuf(ctx, res)
	}

	// Default to JSON.
	version := loghttp.GetVersion(req.RequestURI)
	encodingFlags := httpreq.ExtractEncodingFlags(req)
	return encodeResponseJSON(ctx, version, res, encodingFlags)
}

func encodeResponseJSON(ctx context.Context, version loghttp.Version, res queryrangebase.Response, encodeFlags httpreq.EncodingFlags) (*http.Response, error) {
	sp, _ := opentracing.StartSpanFromContext(ctx, "codec.EncodeResponse")
	defer sp.Finish()
	var buf bytes.Buffer

	err := encodeResponseJSONTo(version, res, &buf, encodeFlags)
	if err != nil {
		return nil, err
	}

	sp.LogFields(otlog.Int("bytes", buf.Len()))

	resp := http.Response{
		Header: http.Header{
			"Content-Type": []string{"application/json; charset=UTF-8"},
		},
		Body:       io.NopCloser(&buf),
		StatusCode: http.StatusOK,
	}
	return &resp, nil
}

func encodeResponseJSONTo(version loghttp.Version, res queryrangebase.Response, w io.Writer, encodeFlags httpreq.EncodingFlags) error {
	switch response := res.(type) {
	case *LokiPromResponse:
		return response.encodeTo(w)
	case *LokiResponse:
		streams := make([]logproto.Stream, len(response.Data.Result))

		for i, stream := range response.Data.Result {
			streams[i] = logproto.Stream{
				Labels:  stream.Labels,
				Entries: stream.Entries,
			}
		}
		if version == loghttp.VersionLegacy {
			result := logqlmodel.Result{
				Data:       logqlmodel.Streams(streams),
				Statistics: response.Statistics,
			}
			if err := marshal_legacy.WriteQueryResponseJSON(result, w); err != nil {
				return err
			}
		} else {
			if err := marshal.WriteQueryResponseJSON(logqlmodel.Streams(streams), response.Statistics, w, encodeFlags); err != nil {
				return err
			}
		}
	case *MergedSeriesResponseView:
		if err := WriteSeriesResponseViewJSON(response, w); err != nil {
			return err
		}
	case *LokiSeriesResponse:
		if err := marshal.WriteSeriesResponseJSON(response.Data, w); err != nil {
			return err
		}
	case *LokiLabelNamesResponse:
		if loghttp.Version(response.Version) == loghttp.VersionLegacy {
			if err := marshal_legacy.WriteLabelResponseJSON(logproto.LabelResponse{Values: response.Data}, w); err != nil {
				return err
			}
		} else {
			if err := marshal.WriteLabelResponseJSON(response.Data, w); err != nil {
				return err
			}
		}
	case *IndexStatsResponse:
		if err := marshal.WriteIndexStatsResponseJSON(response.Response, w); err != nil {
			return err
		}
	case *ShardsResponse:
		if err := marshal.WriteIndexShardsResponseJSON(response.Response, w); err != nil {
			return err
		}
	case *VolumeResponse:
		if err := marshal.WriteVolumeResponseJSON(response.Response, w); err != nil {
			return err
		}
	case *DetectedFieldsResponse:
		if err := marshal.WriteDetectedFieldsResponseJSON(response.Response, w); err != nil {
			return err
		}
<<<<<<< HEAD
	case *QueryPatternsResponse:
		if err := marshal.WriteQueryPatternsResponseJSON(response.Response, w); err != nil {
=======
	case *DetectedLabelsResponse:
		if err := marshal.WriteDetectedLabelsResponseJSON(response.Response, w); err != nil {
>>>>>>> 36c703da
			return err
		}
	default:
		return httpgrpc.Errorf(http.StatusInternalServerError, fmt.Sprintf("invalid response format, got (%T)", res))
	}

	return nil
}

func encodeResponseProtobuf(ctx context.Context, res queryrangebase.Response) (*http.Response, error) {
	sp, _ := opentracing.StartSpanFromContext(ctx, "codec.EncodeResponse")
	defer sp.Finish()

	p, err := QueryResponseWrap(res)
	if err != nil {
		return nil, httpgrpc.Errorf(http.StatusInternalServerError, err.Error())
	}

	buf, err := p.Marshal()
	if err != nil {
		return nil, fmt.Errorf("could not marshal protobuf: %w", err)
	}

	resp := http.Response{
		Header: http.Header{
			"Content-Type": []string{ProtobufType},
		},
		Body:       io.NopCloser(bytes.NewBuffer(buf)),
		StatusCode: http.StatusOK,
	}
	return &resp, nil
}

// NOTE: When we would start caching response from non-metric queries we would have to consider cache gen headers as well in
// MergeResponse implementation for Loki codecs same as it is done in Cortex at https://github.com/cortexproject/cortex/blob/21bad57b346c730d684d6d0205efef133422ab28/pkg/querier/queryrange/query_range.go#L170
func (Codec) MergeResponse(responses ...queryrangebase.Response) (queryrangebase.Response, error) {
	if len(responses) == 0 {
		return nil, errors.New("merging responses requires at least one response")
	}
	var mergedStats stats.Result
	switch res := responses[0].(type) {
	// LokiPromResponse type is used for both instant and range queries.
	// Meaning, values that are merged can be either vector or matrix types.
	case *LokiPromResponse:

		codec := queryrangebase.PrometheusCodecForRangeQueries
		if res.Response.Data.ResultType == model.ValVector.String() {
			codec = queryrangebase.PrometheusCodecForInstantQueries
		}

		promResponses := make([]queryrangebase.Response, 0, len(responses))
		for _, res := range responses {
			mergedStats.MergeSplit(res.(*LokiPromResponse).Statistics)
			promResponses = append(promResponses, res.(*LokiPromResponse).Response)
		}
		promRes, err := codec.MergeResponse(promResponses...)
		if err != nil {
			return nil, err
		}
		return &LokiPromResponse{
			Response:   promRes.(*queryrangebase.PrometheusResponse),
			Statistics: mergedStats,
		}, nil
	case *LokiResponse:
		return mergeLokiResponse(responses...), nil
	case *LokiSeriesResponse:
		lokiSeriesRes := responses[0].(*LokiSeriesResponse)

		var lokiSeriesData []logproto.SeriesIdentifier
		uniqueSeries := make(map[uint64]struct{})

		// The buffers are used by `series.Hash`. They are allocated
		// outside of the method in order to reuse them for the next
		// iteration. This saves a lot of allocations.
		// 1KB is used for `b` after some experimentation. The
		// benchmarks are ~10% faster in comparison to no buffer with
		// little overhead. A run with 4MB should the same speedup but
		// much much more overhead.
		b := make([]byte, 0, 1024)
		var key uint64

		// only unique series should be merged
		for _, res := range responses {
			lokiResult := res.(*LokiSeriesResponse)
			mergedStats.MergeSplit(lokiResult.Statistics)
			for _, series := range lokiResult.Data {
				// Use series hash as the key.
				key = series.Hash(b)

				// TODO(karsten): There is a chance that the
				// keys match but not the labels due to hash
				// collision. Ideally there's an else block the
				// compares the series labels. However, that's
				// not trivial. Besides, instance.Series has the
				// same issue in its deduping logic.
				if _, ok := uniqueSeries[key]; !ok {
					lokiSeriesData = append(lokiSeriesData, series)
					uniqueSeries[key] = struct{}{}
				}
			}
		}

		return &LokiSeriesResponse{
			Status:     lokiSeriesRes.Status,
			Version:    lokiSeriesRes.Version,
			Data:       lokiSeriesData,
			Headers:    lokiSeriesRes.Headers,
			Statistics: mergedStats,
		}, nil
	case *LokiSeriesResponseView:
		v := &MergedSeriesResponseView{}
		for _, r := range responses {
			v.responses = append(v.responses, r.(*LokiSeriesResponseView))
		}
		return v, nil
	case *MergedSeriesResponseView:
		v := &MergedSeriesResponseView{}
		for _, r := range responses {
			v.responses = append(v.responses, r.(*MergedSeriesResponseView).responses...)
		}
		return v, nil
	case *LokiLabelNamesResponse:
		labelNameRes := responses[0].(*LokiLabelNamesResponse)
		uniqueNames := make(map[string]struct{})
		names := []string{}

		// only unique name should be merged
		for _, res := range responses {
			lokiResult := res.(*LokiLabelNamesResponse)
			mergedStats.MergeSplit(lokiResult.Statistics)
			for _, labelName := range lokiResult.Data {
				if _, ok := uniqueNames[labelName]; !ok {
					names = append(names, labelName)
					uniqueNames[labelName] = struct{}{}
				}
			}
		}

		return &LokiLabelNamesResponse{
			Status:     labelNameRes.Status,
			Version:    labelNameRes.Version,
			Headers:    labelNameRes.Headers,
			Data:       names,
			Statistics: mergedStats,
		}, nil
	case *IndexStatsResponse:
		headers := responses[0].(*IndexStatsResponse).Headers
		stats := make([]*indexStats.Stats, len(responses))
		for i, res := range responses {
			stats[i] = res.(*IndexStatsResponse).Response
		}

		mergedIndexStats := indexStats.MergeStats(stats...)

		return &IndexStatsResponse{
			Response: &mergedIndexStats,
			Headers:  headers,
		}, nil
	case *VolumeResponse:
		resp0 := responses[0].(*VolumeResponse)
		headers := resp0.Headers

		resps := make([]*logproto.VolumeResponse, 0, len(responses))
		for _, r := range responses {
			resps = append(resps, r.(*VolumeResponse).Response)
		}

		return &VolumeResponse{
			Response: seriesvolume.Merge(resps, resp0.Response.Limit),
			Headers:  headers,
		}, nil
	default:
		return nil, fmt.Errorf("unknown response type (%T) in merging responses", responses[0])
	}
}

// mergeOrderedNonOverlappingStreams merges a set of ordered, nonoverlapping responses by concatenating matching streams then running them through a heap to pull out limit values
func mergeOrderedNonOverlappingStreams(resps []*LokiResponse, limit uint32, direction logproto.Direction) []logproto.Stream {
	var total int

	// turn resps -> map[labels] []entries
	groups := make(map[string]*byDir)
	for _, resp := range resps {
		for _, stream := range resp.Data.Result {
			s, ok := groups[stream.Labels]
			if !ok {
				s = &byDir{
					direction: direction,
					labels:    stream.Labels,
				}
				groups[stream.Labels] = s
			}

			s.markers = append(s.markers, stream.Entries)
			total += len(stream.Entries)
		}

		// optimization: since limit has been reached, no need to append entries from subsequent responses
		if total >= int(limit) {
			break
		}
	}

	keys := make([]string, 0, len(groups))
	for key := range groups {
		keys = append(keys, key)
	}
	if direction == logproto.BACKWARD {
		sort.Sort(sort.Reverse(sort.StringSlice(keys)))
	} else {
		sort.Strings(keys)
	}

	// escape hatch, can just return all the streams
	if total <= int(limit) {
		results := make([]logproto.Stream, 0, len(keys))
		for _, key := range keys {
			results = append(results, logproto.Stream{
				Labels:  key,
				Entries: groups[key].merge(),
			})
		}
		return results
	}

	pq := &priorityqueue{
		direction: direction,
	}

	for _, key := range keys {
		stream := &logproto.Stream{
			Labels:  key,
			Entries: groups[key].merge(),
		}
		if len(stream.Entries) > 0 {
			pq.streams = append(pq.streams, stream)
		}
	}

	heap.Init(pq)

	resultDict := make(map[string]*logproto.Stream)

	// we want the min(limit, num_entries)
	for i := 0; i < int(limit) && pq.Len() > 0; i++ {
		// grab the next entry off the queue. This will be a stream (to preserve labels) with one entry.
		next := heap.Pop(pq).(*logproto.Stream)

		s, ok := resultDict[next.Labels]
		if !ok {
			s = &logproto.Stream{
				Labels:  next.Labels,
				Entries: make([]logproto.Entry, 0, int(limit)/len(keys)), // allocation hack -- assume uniform distribution across labels
			}
			resultDict[next.Labels] = s
		}
		// TODO: make allocation friendly
		s.Entries = append(s.Entries, next.Entries...)
	}

	results := make([]logproto.Stream, 0, len(resultDict))
	for _, key := range keys {
		stream, ok := resultDict[key]
		if ok {
			results = append(results, *stream)
		}
	}

	return results
}

func toProtoMatrix(m loghttp.Matrix) []queryrangebase.SampleStream {
	res := make([]queryrangebase.SampleStream, 0, len(m))

	if len(m) == 0 {
		return res
	}

	for _, stream := range m {
		samples := make([]logproto.LegacySample, 0, len(stream.Values))
		for _, s := range stream.Values {
			samples = append(samples, logproto.LegacySample{
				Value:       float64(s.Value),
				TimestampMs: int64(s.Timestamp),
			})
		}
		res = append(res, queryrangebase.SampleStream{
			Labels:  logproto.FromMetricsToLabelAdapters(stream.Metric),
			Samples: samples,
		})
	}
	return res
}

func toProtoVector(v loghttp.Vector) []queryrangebase.SampleStream {
	res := make([]queryrangebase.SampleStream, 0, len(v))

	if len(v) == 0 {
		return res
	}
	for _, s := range v {
		res = append(res, queryrangebase.SampleStream{
			Samples: []logproto.LegacySample{{
				Value:       float64(s.Value),
				TimestampMs: int64(s.Timestamp),
			}},
			Labels: logproto.FromMetricsToLabelAdapters(s.Metric),
		})
	}
	return res
}

func toProtoScalar(v loghttp.Scalar) []queryrangebase.SampleStream {
	res := make([]queryrangebase.SampleStream, 0, 1)

	res = append(res, queryrangebase.SampleStream{
		Samples: []logproto.LegacySample{{
			Value:       float64(v.Value),
			TimestampMs: v.Timestamp.UnixNano() / 1e6,
		}},
		Labels: nil,
	})
	return res
}

func (res LokiResponse) Count() int64 {
	var result int64
	for _, s := range res.Data.Result {
		result += int64(len(s.Entries))
	}
	return result
}

func ParamsFromRequest(req queryrangebase.Request) (logql.Params, error) {
	switch r := req.(type) {
	case *LokiRequest:
		return &paramsRangeWrapper{
			LokiRequest: r,
		}, nil
	case *logproto.VolumeRequest:
		return &paramsRangeWrapper{
			LokiRequest: &LokiRequest{
				Query:   r.GetQuery(),
				Limit:   uint32(r.GetLimit()),
				Step:    r.GetStep(),
				StartTs: time.UnixMilli(r.GetStart().UnixNano()),
				EndTs:   time.UnixMilli(r.GetEnd().UnixNano()),
			},
		}, nil
	case *LokiInstantRequest:
		return &paramsInstantWrapper{
			LokiInstantRequest: r,
		}, nil
	case *LokiSeriesRequest:
		return &paramsSeriesWrapper{
			LokiSeriesRequest: r,
		}, nil
	case *LabelRequest:
		return &paramsLabelWrapper{
			LabelRequest: r,
		}, nil
	case *logproto.IndexStatsRequest:
		return &paramsStatsWrapper{
			IndexStatsRequest: r,
		}, nil
	default:
		return nil, fmt.Errorf("expected one of the *LokiRequest, *LokiInstantRequest, *LokiSeriesRequest, *LokiLabelNamesRequest, got (%T)", r)
	}
}

type paramsRangeWrapper struct {
	*LokiRequest
}

func (p paramsRangeWrapper) QueryString() string {
	return p.GetQuery()
}

func (p paramsRangeWrapper) GetExpression() syntax.Expr {
	return p.LokiRequest.Plan.AST
}

func (p paramsRangeWrapper) Start() time.Time {
	return p.GetStartTs()
}

func (p paramsRangeWrapper) End() time.Time {
	return p.GetEndTs()
}

func (p paramsRangeWrapper) Step() time.Duration {
	return time.Duration(p.GetStep() * 1e6)
}

func (p paramsRangeWrapper) Interval() time.Duration {
	return time.Duration(p.GetInterval() * 1e6)
}

func (p paramsRangeWrapper) Direction() logproto.Direction {
	return p.GetDirection()
}
func (p paramsRangeWrapper) Limit() uint32 { return p.LokiRequest.Limit }
func (p paramsRangeWrapper) Shards() []string {
	return p.GetShards()
}

type paramsInstantWrapper struct {
	*LokiInstantRequest
}

func (p paramsInstantWrapper) QueryString() string {
	return p.GetQuery()
}

func (p paramsInstantWrapper) GetExpression() syntax.Expr {
	return p.LokiInstantRequest.Plan.AST
}

func (p paramsInstantWrapper) Start() time.Time {
	return p.LokiInstantRequest.GetTimeTs()
}

func (p paramsInstantWrapper) End() time.Time {
	return p.LokiInstantRequest.GetTimeTs()
}

func (p paramsInstantWrapper) Step() time.Duration {
	return time.Duration(p.GetStep() * 1e6)
}
func (p paramsInstantWrapper) Interval() time.Duration { return 0 }
func (p paramsInstantWrapper) Direction() logproto.Direction {
	return p.GetDirection()
}
func (p paramsInstantWrapper) Limit() uint32 { return p.LokiInstantRequest.Limit }
func (p paramsInstantWrapper) Shards() []string {
	return p.GetShards()
}

type paramsSeriesWrapper struct {
	*LokiSeriesRequest
}

func (p paramsSeriesWrapper) QueryString() string {
	return p.GetQuery()
}

func (p paramsSeriesWrapper) GetExpression() syntax.Expr {
	return nil
}

func (p paramsSeriesWrapper) Start() time.Time {
	return p.LokiSeriesRequest.GetStartTs()
}

func (p paramsSeriesWrapper) End() time.Time {
	return p.LokiSeriesRequest.GetEndTs()
}

func (p paramsSeriesWrapper) Step() time.Duration {
	return time.Duration(p.GetStep() * 1e6)
}
func (p paramsSeriesWrapper) Interval() time.Duration { return 0 }
func (p paramsSeriesWrapper) Direction() logproto.Direction {
	return logproto.FORWARD
}
func (p paramsSeriesWrapper) Limit() uint32 { return 0 }
func (p paramsSeriesWrapper) Shards() []string {
	return p.GetShards()
}

type paramsLabelWrapper struct {
	*LabelRequest
}

func (p paramsLabelWrapper) QueryString() string {
	return p.GetQuery()
}

func (p paramsLabelWrapper) GetExpression() syntax.Expr {
	return nil
}

func (p paramsLabelWrapper) Start() time.Time {
	return p.LabelRequest.GetStartTs()
}

func (p paramsLabelWrapper) End() time.Time {
	return p.LabelRequest.GetEndTs()
}

func (p paramsLabelWrapper) Step() time.Duration {
	return time.Duration(p.GetStep() * 1e6)
}
func (p paramsLabelWrapper) Interval() time.Duration { return 0 }
func (p paramsLabelWrapper) Direction() logproto.Direction {
	return logproto.FORWARD
}
func (p paramsLabelWrapper) Limit() uint32 { return 0 }
func (p paramsLabelWrapper) Shards() []string {
	return make([]string, 0)
}

type paramsStatsWrapper struct {
	*logproto.IndexStatsRequest
}

func (p paramsStatsWrapper) QueryString() string {
	return p.GetQuery()
}

func (p paramsStatsWrapper) GetExpression() syntax.Expr {
	return nil
}

func (p paramsStatsWrapper) Start() time.Time {
	return p.From.Time()
}

func (p paramsStatsWrapper) End() time.Time {
	return p.Through.Time()
}

func (p paramsStatsWrapper) Step() time.Duration {
	return time.Duration(p.GetStep() * 1e6)
}
func (p paramsStatsWrapper) Interval() time.Duration { return 0 }
func (p paramsStatsWrapper) Direction() logproto.Direction {
	return logproto.FORWARD
}
func (p paramsStatsWrapper) Limit() uint32 { return 0 }
func (p paramsStatsWrapper) Shards() []string {
	return make([]string, 0)
}

func httpResponseHeadersToPromResponseHeaders(httpHeaders http.Header) []queryrangebase.PrometheusResponseHeader {
	var promHeaders []queryrangebase.PrometheusResponseHeader
	for h, hv := range httpHeaders {
		promHeaders = append(promHeaders, queryrangebase.PrometheusResponseHeader{Name: h, Values: hv})
	}

	return promHeaders
}

func getQueryTags(ctx context.Context) string {
	v, _ := ctx.Value(httpreq.QueryTagsHTTPHeader).(string) // it's ok to be empty
	return v
}

func NewEmptyResponse(r queryrangebase.Request) (queryrangebase.Response, error) {
	switch req := r.(type) {
	case *LokiSeriesRequest:
		return &LokiSeriesResponse{
			Status:  loghttp.QueryStatusSuccess,
			Version: uint32(loghttp.GetVersion(req.Path)),
		}, nil
	case *LabelRequest:
		return &LokiLabelNamesResponse{
			Status:  loghttp.QueryStatusSuccess,
			Version: uint32(loghttp.GetVersion(req.Path())),
		}, nil
	case *LokiInstantRequest:
		// instant queries in the frontend are always metrics queries.
		return &LokiPromResponse{
			Response: &queryrangebase.PrometheusResponse{
				Status: loghttp.QueryStatusSuccess,
				Data: queryrangebase.PrometheusData{
					ResultType: loghttp.ResultTypeVector,
				},
			},
		}, nil
	case *LokiRequest:
		// range query can either be metrics or logs
		expr, err := syntax.ParseExpr(req.Query)
		if err != nil {
			return nil, httpgrpc.Errorf(http.StatusBadRequest, err.Error())
		}
		if _, ok := expr.(syntax.SampleExpr); ok {
			return &LokiPromResponse{
				Response: queryrangebase.NewEmptyPrometheusResponse(model.ValMatrix), // range metric query
			}, nil
		}
		return &LokiResponse{
			Status:    loghttp.QueryStatusSuccess,
			Direction: req.Direction,
			Limit:     req.Limit,
			Version:   uint32(loghttp.GetVersion(req.Path)),
			Data: LokiData{
				ResultType: loghttp.ResultTypeStream,
			},
		}, nil
	case *logproto.IndexStatsRequest:
		return &IndexStatsResponse{
			Response: &logproto.IndexStatsResponse{},
		}, nil
	case *logproto.VolumeRequest:
		return &VolumeResponse{
			Response: &logproto.VolumeResponse{},
		}, nil
	default:
		return nil, fmt.Errorf("unsupported request type %T", req)
	}
}

func mergeLokiResponse(responses ...queryrangebase.Response) *LokiResponse {
	if len(responses) == 0 {
		return nil
	}
	var (
		lokiRes       = responses[0].(*LokiResponse)
		mergedStats   stats.Result
		lokiResponses = make([]*LokiResponse, 0, len(responses))
	)

	for _, res := range responses {
		lokiResult := res.(*LokiResponse)
		mergedStats.MergeSplit(lokiResult.Statistics)
		lokiResponses = append(lokiResponses, lokiResult)
	}

	return &LokiResponse{
		Status:     loghttp.QueryStatusSuccess,
		Direction:  lokiRes.Direction,
		Limit:      lokiRes.Limit,
		Version:    lokiRes.Version,
		ErrorType:  lokiRes.ErrorType,
		Error:      lokiRes.Error,
		Statistics: mergedStats,
		Data: LokiData{
			ResultType: loghttp.ResultTypeStream,
			Result:     mergeOrderedNonOverlappingStreams(lokiResponses, lokiRes.Limit, lokiRes.Direction),
		},
	}
}

// In some other world LabelRequest could implement queryrangebase.Request.
type DetectedFieldsRequest struct {
	logproto.DetectedFieldsRequest
	path string
}

func NewDetectedFieldsRequest(start, end time.Time, query, path string) *DetectedFieldsRequest {
	return &DetectedFieldsRequest{
		DetectedFieldsRequest: logproto.DetectedFieldsRequest{
			Start: &start,
			End:   &end,
			Query: query,
		},
		path: path,
	}
}

func (r *DetectedFieldsRequest) AsProto() *logproto.DetectedFieldsRequest {
	return &r.DetectedFieldsRequest
}

func (r *DetectedFieldsRequest) GetEnd() time.Time {
	return *r.End
}

func (r *DetectedFieldsRequest) GetEndTs() time.Time {
	return *r.End
}

func (r *DetectedFieldsRequest) GetStart() time.Time {
	return *r.Start
}

func (r *DetectedFieldsRequest) GetStartTs() time.Time {
	return *r.Start
}

func (r *DetectedFieldsRequest) GetStep() int64 {
	return 0
}

func (r *DetectedFieldsRequest) Path() string {
	return r.path
}

func (r *DetectedFieldsRequest) WithStartEnd(s, e time.Time) queryrangebase.Request {
	clone := *r
	clone.Start = &s
	clone.End = &e
	return &clone
}

// WithStartEndForCache implements resultscache.Request.
func (r *DetectedFieldsRequest) WithStartEndForCache(s time.Time, e time.Time) resultscache.Request {
	return r.WithStartEnd(s, e).(resultscache.Request)
}

func (r *DetectedFieldsRequest) WithQuery(query string) queryrangebase.Request {
	clone := *r
	clone.Query = query
	return &clone
}

func (r *DetectedFieldsRequest) LogToSpan(sp opentracing.Span) {
	sp.LogFields(
		otlog.String("start", timestamp.Time(r.GetStart().UnixNano()).String()),
		otlog.String("end", timestamp.Time(r.GetEnd().UnixNano()).String()),
	)
}

func (*DetectedFieldsRequest) GetCachingOptions() (res queryrangebase.CachingOptions) { return }

type QueryPatternsRequest struct {
	logproto.QueryPatternsRequest
	path string
}

func (r *QueryPatternsRequest) AsProto() *logproto.QueryPatternsRequest {
	return &r.QueryPatternsRequest
}

func (r *QueryPatternsRequest) GetEnd() time.Time {
	return r.End
}

func (r *QueryPatternsRequest) GetEndTs() time.Time {
	return r.End
}

func (r *QueryPatternsRequest) GetStart() time.Time {
	return r.Start
}

func (r *QueryPatternsRequest) GetStartTs() time.Time {
	return r.Start
}

func (r *QueryPatternsRequest) GetStep() int64 {
	return 0
}

func (r *QueryPatternsRequest) Path() string {
	return r.path
}

func (r *QueryPatternsRequest) WithStartEnd(s, e time.Time) queryrangebase.Request {
	clone := *r
	clone.Start = s
	clone.End = e
	return &clone
}

// WithStartEndForCache implements resultscache.Request.
func (r *QueryPatternsRequest) WithStartEndForCache(s time.Time, e time.Time) resultscache.Request {
	return r.WithStartEnd(s, e).(resultscache.Request)
}

func (r *QueryPatternsRequest) WithQuery(query string) queryrangebase.Request {
	clone := *r
	clone.Query = query
	return &clone
}

func (r *QueryPatternsRequest) LogToSpan(sp opentracing.Span) {
	sp.LogFields(
		otlog.String("start", timestamp.Time(r.GetStart().UnixNano()).String()),
		otlog.String("end", timestamp.Time(r.GetEnd().UnixNano()).String()),
	)
}

func (*QueryPatternsRequest) GetCachingOptions() (res queryrangebase.CachingOptions) { return }<|MERGE_RESOLUTION|>--- conflicted
+++ resolved
@@ -473,26 +473,23 @@
 			DetectedFieldsRequest: *req,
 			path:                  r.URL.Path,
 		}, nil
-<<<<<<< HEAD
 	case PatternsQueryOp:
 		req, err := loghttp.ParsePatternsQuery(r)
-=======
-	case DetectedLabelsOp:
-		req, err := loghttp.ParseDetectedLabelsQuery(r)
->>>>>>> 36c703da
 		if err != nil {
 			return nil, httpgrpc.Errorf(http.StatusBadRequest, err.Error())
 		}
-
-<<<<<<< HEAD
 		return &QueryPatternsRequest{
 			QueryPatternsRequest: *req,
 			path:                 r.URL.Path,
-=======
+		}, nil
+	case DetectedLabelsOp:
+		req, err := loghttp.ParseDetectedLabelsQuery(r)
+		if err != nil {
+			return nil, httpgrpc.Errorf(http.StatusBadRequest, err.Error())
+		}
 		return &DetectedLabelsRequest{
 			DetectedLabelsRequest: *req,
 			path:                  r.URL.Path,
->>>>>>> 36c703da
 		}, nil
 	default:
 		return nil, httpgrpc.Errorf(http.StatusNotFound, fmt.Sprintf("unknown request path: %s", r.URL.Path))
@@ -697,7 +694,6 @@
 			DetectedFieldsRequest: *req,
 			path:                  httpReq.URL.Path,
 		}, ctx, nil
-<<<<<<< HEAD
 	case PatternsQueryOp:
 		req, err := loghttp.ParsePatternsQuery(httpReq)
 		if err != nil {
@@ -707,7 +703,6 @@
 			QueryPatternsRequest: *req,
 			path:                 httpReq.URL.Path,
 		}, ctx, nil
-=======
 	case DetectedLabelsOp:
 		req, err := loghttp.ParseDetectedLabelsQuery(httpReq)
 		if err != nil {
@@ -717,7 +712,6 @@
 			DetectedLabelsRequest: *req,
 			path:                  httpReq.URL.Path,
 		}, ctx, err
->>>>>>> 36c703da
 	default:
 		return nil, ctx, httpgrpc.Errorf(http.StatusBadRequest, fmt.Sprintf("unknown request path in HTTP gRPC decode: %s", r.Url))
 	}
@@ -995,11 +989,7 @@
 		}
 
 		return req.WithContext(ctx), nil
-<<<<<<< HEAD
 	case *QueryPatternsRequest:
-=======
-	case *DetectedLabelsRequest:
->>>>>>> 36c703da
 		params := url.Values{
 			"start": []string{fmt.Sprintf("%d", request.Start.UnixNano())},
 			"end":   []string{fmt.Sprintf("%d", request.End.UnixNano())},
@@ -1007,11 +997,27 @@
 		}
 
 		u := &url.URL{
-<<<<<<< HEAD
 			Path:     "/loki/api/v1/patterns",
-=======
+			RawQuery: params.Encode(),
+		}
+		req := &http.Request{
+			Method:     "GET",
+			RequestURI: u.String(), // This is what the httpgrpc code looks at.
+			URL:        u,
+			Body:       http.NoBody,
+			Header:     header,
+		}
+
+		return req.WithContext(ctx), nil
+	case *DetectedLabelsRequest:
+		params := url.Values{
+			"start": []string{fmt.Sprintf("%d", request.Start.UnixNano())},
+			"end":   []string{fmt.Sprintf("%d", request.End.UnixNano())},
+			"query": []string{request.GetQuery()},
+		}
+
+		u := &url.URL{
 			Path:     "/loki/api/v1/detected_labels",
->>>>>>> 36c703da
 			RawQuery: params.Encode(),
 		}
 		req := &http.Request{
@@ -1050,13 +1056,10 @@
 		return "/loki/api/v1/index/volume_range"
 	case *DetectedFieldsRequest:
 		return "/loki/api/v1/detected_fields"
-<<<<<<< HEAD
 	case *QueryPatternsRequest:
 		return "/loki/api/v1/patterns"
-=======
 	case *DetectedLabelsRequest:
 		return "/loki/api/v1/detected_labels"
->>>>>>> 36c703da
 	}
 
 	return "other"
@@ -1393,13 +1396,12 @@
 		if err := marshal.WriteDetectedFieldsResponseJSON(response.Response, w); err != nil {
 			return err
 		}
-<<<<<<< HEAD
 	case *QueryPatternsResponse:
 		if err := marshal.WriteQueryPatternsResponseJSON(response.Response, w); err != nil {
-=======
+			return err
+		}
 	case *DetectedLabelsResponse:
 		if err := marshal.WriteDetectedLabelsResponseJSON(response.Response, w); err != nil {
->>>>>>> 36c703da
 			return err
 		}
 	default:
