package queryrange

import (
	"context"
	"flag"
	"fmt"
	"net/http"
	"strings"
	"time"

	"github.com/go-kit/log"
	"github.com/go-kit/log/level"
	"github.com/grafana/dskit/httpgrpc"
	"github.com/grafana/dskit/user"
	"github.com/pkg/errors"
	"github.com/prometheus/client_golang/prometheus"
	"github.com/prometheus/common/model"

	"github.com/grafana/loki/v3/pkg/logproto"
	"github.com/grafana/loki/v3/pkg/logql"
	logqllog "github.com/grafana/loki/v3/pkg/logql/log"
	"github.com/grafana/loki/v3/pkg/logql/syntax"
	"github.com/grafana/loki/v3/pkg/logqlmodel/stats"
	"github.com/grafana/loki/v3/pkg/querier/queryrange/queryrangebase"
	base "github.com/grafana/loki/v3/pkg/querier/queryrange/queryrangebase"
	"github.com/grafana/loki/v3/pkg/storage/chunk/cache"
	"github.com/grafana/loki/v3/pkg/storage/config"
	"github.com/grafana/loki/v3/pkg/util"
	"github.com/grafana/loki/v3/pkg/util/constants"
	"github.com/grafana/loki/v3/pkg/util/httpreq"
	logutil "github.com/grafana/loki/v3/pkg/util/log"
)

const (
	// Parallelize the index stats requests, so it doesn't send a huge request to a single index-gw (i.e. {app=~".+"} for 30d).
	// Indices are sharded by 24 hours, so we split the stats request in 24h intervals.
	indexStatsQuerySplitInterval = 24 * time.Hour

	// Limited queries only need to fetch up to the requested line limit worth of logs,
	// Our defaults for splitting and parallelism are much too aggressive for large customers and result in
	// potentially GB of logs being returned by all the shards and splits which will overwhelm the frontend
	// Therefore we force max parallelism to `1` so that these queries are executed sequentially.
	// Below we also fix the number of shards to a static number.
	limitedQuerySplits = 1
)

// Config is the configuration for the queryrange tripperware
type Config struct {
	base.Config                  `yaml:",inline"`
	Transformer                  UserIDTransformer        `yaml:"-"`
	CacheIndexStatsResults       bool                     `yaml:"cache_index_stats_results"`
	StatsCacheConfig             IndexStatsCacheConfig    `yaml:"index_stats_results_cache" doc:"description=If a cache config is not specified and cache_index_stats_results is true, the config for the results cache is used."`
	CacheVolumeResults           bool                     `yaml:"cache_volume_results"`
	VolumeCacheConfig            VolumeCacheConfig        `yaml:"volume_results_cache" doc:"description=If a cache config is not specified and cache_volume_results is true, the config for the results cache is used."`
	CacheInstantMetricResults    bool                     `yaml:"cache_instant_metric_results"`
	InstantMetricCacheConfig     InstantMetricCacheConfig `yaml:"instant_metric_results_cache" doc:"description=If a cache config is not specified and cache_instant_metric_results is true, the config for the results cache is used."`
	InstantMetricQuerySplitAlign bool                     `yaml:"instant_metric_query_split_align" doc:"description=Whether to align the splits of instant metric query with splitByInterval and query's exec time. Useful when instant_metric_cache is enabled"`
	CacheSeriesResults           bool                     `yaml:"cache_series_results"`
	SeriesCacheConfig            SeriesCacheConfig        `yaml:"series_results_cache" doc:"description=If series_results_cache is not configured and cache_series_results is true, the config for the results cache is used."`
	CacheLabelResults            bool                     `yaml:"cache_label_results"`
	LabelsCacheConfig            LabelsCacheConfig        `yaml:"label_results_cache" doc:"description=If label_results_cache is not configured and cache_label_results is true, the config for the results cache is used."`
}

// RegisterFlags adds the flags required to configure this flag set.
func (cfg *Config) RegisterFlags(f *flag.FlagSet) {
	cfg.Config.RegisterFlags(f)
	f.BoolVar(&cfg.CacheIndexStatsResults, "querier.cache-index-stats-results", true, "Cache index stats query results.")
	cfg.StatsCacheConfig.RegisterFlags(f)
	f.BoolVar(&cfg.CacheVolumeResults, "querier.cache-volume-results", true, "Cache volume query results.")
	cfg.VolumeCacheConfig.RegisterFlags(f)
	f.BoolVar(&cfg.CacheInstantMetricResults, "querier.cache-instant-metric-results", false, "Cache instant metric query results.")
	cfg.InstantMetricCacheConfig.RegisterFlags(f)
	f.BoolVar(&cfg.InstantMetricQuerySplitAlign, "querier.instant-metric-query-split-align", false, "Align the instant metric splits with splityByInterval and query's exec time.")
	f.BoolVar(&cfg.CacheSeriesResults, "querier.cache-series-results", true, "Cache series query results.")
	cfg.SeriesCacheConfig.RegisterFlags(f)
	f.BoolVar(&cfg.CacheLabelResults, "querier.cache-label-results", true, "Cache label query results.")
	cfg.LabelsCacheConfig.RegisterFlags(f)
}

// Validate validates the config.
func (cfg *Config) Validate() error {
	if err := cfg.Config.Validate(); err != nil {
		return err
	}

	if cfg.CacheIndexStatsResults {
		if err := cfg.StatsCacheConfig.Validate(); err != nil {
			return errors.Wrap(err, "invalid index_stats_results_cache config")
		}
	}
	return nil
}

// Stopper gracefully shutdown resources created
type Stopper interface {
	Stop()
}

type StopperWrapper []Stopper

// Stop gracefully shutdowns created resources
func (s StopperWrapper) Stop() {
	for _, stopper := range s {
		if stopper != nil {
			stopper.Stop()
		}
	}
}

func newResultsCacheFromConfig(cfg base.ResultsCacheConfig, registerer prometheus.Registerer, log log.Logger, cacheType stats.CacheType) (cache.Cache, error) {
	if !cache.IsCacheConfigured(cfg.CacheConfig) {
		return nil, errors.Errorf("%s cache is not configured", cacheType)
	}

	c, err := cache.New(cfg.CacheConfig, registerer, log, cacheType, constants.Loki)
	if err != nil {
		return nil, err
	}

	if cfg.Compression == "snappy" {
		c = cache.NewSnappy(c, log)
	}

	return c, nil
}

// NewMiddleware returns a Middleware configured with middlewares to align, split and cache requests.
func NewMiddleware(
	cfg Config,
	engineOpts logql.EngineOpts,
	iqo util.IngesterQueryOptions,
	log log.Logger,
	limits Limits,
	schema config.SchemaConfig,
	cacheGenNumLoader base.CacheGenNumberLoader,
	retentionEnabled bool,
	registerer prometheus.Registerer,
	metricsNamespace string,
) (base.Middleware, Stopper, error) {
	metrics := NewMetrics(registerer, metricsNamespace)

	var (
		resultsCache       cache.Cache
		statsCache         cache.Cache
		volumeCache        cache.Cache
		instantMetricCache cache.Cache
		seriesCache        cache.Cache
		labelsCache        cache.Cache
		err                error
	)

	if cfg.CacheResults {
		resultsCache, err = newResultsCacheFromConfig(cfg.ResultsCacheConfig, registerer, log, stats.ResultCache)
		if err != nil {
			return nil, nil, err
		}
	}

	if cfg.CacheIndexStatsResults {
		statsCache, err = newResultsCacheFromConfig(cfg.StatsCacheConfig.ResultsCacheConfig, registerer, log, stats.StatsResultCache)
		if err != nil {
			return nil, nil, err
		}
	}

	if cfg.CacheVolumeResults {
		volumeCache, err = newResultsCacheFromConfig(cfg.VolumeCacheConfig.ResultsCacheConfig, registerer, log, stats.VolumeResultCache)
		if err != nil {
			return nil, nil, err
		}
	}

	if cfg.CacheInstantMetricResults {
		instantMetricCache, err = newResultsCacheFromConfig(cfg.InstantMetricCacheConfig.ResultsCacheConfig, registerer, log, stats.InstantMetricResultsCache)
		if err != nil {
			return nil, nil, err
		}
	}

	if cfg.CacheSeriesResults {
		seriesCache, err = newResultsCacheFromConfig(cfg.SeriesCacheConfig.ResultsCacheConfig, registerer, log, stats.SeriesResultCache)
		if err != nil {
			return nil, nil, err
		}
	}

	if cfg.CacheLabelResults {
		labelsCache, err = newResultsCacheFromConfig(cfg.LabelsCacheConfig.ResultsCacheConfig, registerer, log, stats.LabelResultCache)
		if err != nil {
			return nil, nil, err
		}
	}

	var codec base.Codec = DefaultCodec

	labelsTripperware, err := NewLabelsTripperware(
		cfg,
		log,
		limits,
		codec,
		iqo,
		labelsCache,
		cacheGenNumLoader,
		retentionEnabled,
		metrics,
		schema,
		metricsNamespace,
	)
	if err != nil {
		return nil, nil, err
	}

	indexStatsTripperware, err := NewIndexStatsTripperware(
		cfg,
		log,
		limits,
		schema,
		codec,
		iqo,
		statsCache,
		cacheGenNumLoader,
		retentionEnabled,
		metrics,
		metricsNamespace,
	)
	if err != nil {
		return nil, nil, err
	}

	metricsTripperware, err := NewMetricTripperware(
		cfg,
		engineOpts,
		log,
		limits,
		schema,
		codec,
		iqo,
		resultsCache,
		cacheGenNumLoader,
		retentionEnabled,
		PrometheusExtractor{},
		metrics,
		indexStatsTripperware,
		metricsNamespace,
	)
	if err != nil {
		return nil, nil, err
	}

	limitedTripperware, err := NewLimitedTripperware(
		cfg,
		engineOpts,
		log,
		limits,
		schema,
		metrics,
		codec,
		iqo,
		indexStatsTripperware,
		metricsNamespace,
	)
	if err != nil {
		return nil, nil, err
	}

	// NOTE: When we would start caching response from non-metric queries we would have to consider cache gen headers as well in
	// MergeResponse implementation for Loki codecs same as it is done in Cortex at https://github.com/cortexproject/cortex/blob/21bad57b346c730d684d6d0205efef133422ab28/pkg/querier/queryrange/query_range.go#L170
	logFilterTripperware, err := NewLogFilterTripperware(
		cfg,
		engineOpts,
		log,
		limits,
		schema,
		codec,
		iqo,
		resultsCache,
		metrics,
		indexStatsTripperware,
		metricsNamespace,
	)
	if err != nil {
		return nil, nil, err
	}

	seriesTripperware, err := NewSeriesTripperware(
		cfg,
		log,
		limits,
		metrics,
		schema,
		codec,
		iqo,
		seriesCache,
		cacheGenNumLoader,
		retentionEnabled,
		metricsNamespace,
	)
	if err != nil {
		return nil, nil, err
	}

	instantMetricTripperware, err := NewInstantMetricTripperware(
		cfg,
		engineOpts,
		log,
		limits,
		schema,
		metrics,
		codec,
		instantMetricCache,
		cacheGenNumLoader,
		retentionEnabled,
		indexStatsTripperware,
		metricsNamespace,
	)
	if err != nil {
		return nil, nil, err
	}

	seriesVolumeTripperware, err := NewVolumeTripperware(
		cfg,
		log,
		limits,
		schema,
		codec,
		iqo,
		volumeCache,
		cacheGenNumLoader,
		retentionEnabled,
		metrics,
		metricsNamespace,
		labelsTripperware,
	)
	if err != nil {
		return nil, nil, err
	}

	detectedFieldsTripperware, err := NewDetectedFieldsTripperware(
		limits,
		schema,
		limitedTripperware,
		logFilterTripperware,
	)
	if err != nil {
		return nil, nil, err
	}

	detectedLabelsTripperware, err := NewDetectedLabelsTripperware(
		cfg,
		log,
		limits,
		schema,
		metrics,
		metricsNamespace,
		codec, limits, iqo)
	if err != nil {
		return nil, nil, err
	}
	return base.MiddlewareFunc(func(next base.Handler) base.Handler {
		var (
			metricRT         = metricsTripperware.Wrap(next)
			limitedRT        = limitedTripperware.Wrap(next)
			logFilterRT      = logFilterTripperware.Wrap(next)
			seriesRT         = seriesTripperware.Wrap(next)
			labelsRT         = labelsTripperware.Wrap(next)
			instantRT        = instantMetricTripperware.Wrap(next)
			statsRT          = base.MergeMiddlewares(StatsCollectorMiddleware(), indexStatsTripperware).Wrap(next)
			seriesVolumeRT   = seriesVolumeTripperware.Wrap(next)
			detectedFieldsRT = detectedFieldsTripperware.Wrap(next)
			detectedLabelsRT = detectedLabelsTripperware.Wrap(next)
		)

		return newRoundTripper(log, next, limitedRT, logFilterRT, metricRT, seriesRT, labelsRT, instantRT, statsRT, seriesVolumeRT, detectedFieldsRT, detectedLabelsRT, limits)
	}), StopperWrapper{resultsCache, statsCache, volumeCache}, nil
}

func NewDetectedLabelsTripperware(cfg Config, logger log.Logger, l Limits, schema config.SchemaConfig, metrics *Metrics, namespace string, merger base.Merger, limits Limits, iqo util.IngesterQueryOptions) (base.Middleware, error) {
	return base.MiddlewareFunc(func(next base.Handler) base.Handler {
		splitter := newDefaultSplitter(limits, iqo)

		queryRangeMiddleware := []base.Middleware{
			StatsCollectorMiddleware(),
			NewLimitsMiddleware(l),
			base.InstrumentMiddleware("split_by_interval", metrics.InstrumentMiddlewareMetrics),
			SplitByIntervalMiddleware(schema.Configs, limits, merger, splitter, metrics.SplitByMetrics),
		}

		if cfg.MaxRetries > 0 {
			queryRangeMiddleware = append(
				queryRangeMiddleware, base.InstrumentMiddleware("retry", metrics.InstrumentMiddlewareMetrics),
				base.NewRetryMiddleware(logger, cfg.MaxRetries, metrics.RetryMiddlewareMetrics, namespace),
			)
		}
		limitedRt := NewLimitedRoundTripper(next, l, schema.Configs, queryRangeMiddleware...)
		return NewDetectedLabelsCardinalityFilter(limitedRt)
	}), nil
}

func NewDetectedLabelsCardinalityFilter(rt queryrangebase.Handler) queryrangebase.Handler {
	return queryrangebase.HandlerFunc(
		func(ctx context.Context, req queryrangebase.Request) (queryrangebase.Response, error) {
			res, err := rt.Do(ctx, req)
			if err != nil {
				return nil, err
			}

			resp, ok := res.(*DetectedLabelsResponse)
			if !ok {
				return res, nil
			}

			var result []*logproto.DetectedLabel

			for _, dl := range resp.Response.DetectedLabels {
				result = append(result, &logproto.DetectedLabel{Label: dl.Label, Cardinality: dl.Cardinality})
			}
			return &DetectedLabelsResponse{
				Response: &logproto.DetectedLabelsResponse{DetectedLabels: result},
				Headers:  resp.Headers,
			}, nil
		})
}

type roundTripper struct {
	logger log.Logger

	next, limited, log, metric, series, labels, instantMetric, indexStats, seriesVolume, detectedFields, detectedLabels base.Handler

	limits Limits
}

// newRoundTripper creates a new queryrange roundtripper
func newRoundTripper(logger log.Logger, next, limited, log, metric, series, labels, instantMetric, indexStats, seriesVolume, detectedFields, detectedLabels base.Handler, limits Limits) roundTripper {
	return roundTripper{
		logger:         logger,
		limited:        limited,
		log:            log,
		limits:         limits,
		metric:         metric,
		series:         series,
		labels:         labels,
		instantMetric:  instantMetric,
		indexStats:     indexStats,
		seriesVolume:   seriesVolume,
		detectedFields: detectedFields,
		detectedLabels: detectedLabels,
		next:           next,
	}
}

func (r roundTripper) Do(ctx context.Context, req base.Request) (base.Response, error) {
	logger := logutil.WithContext(ctx, r.logger)

	switch op := req.(type) {
	case *LokiRequest:
		queryHash := util.HashedQuery(op.Query)
		level.Info(logger).Log(
			"msg", "executing query",
			"type", "range",
			"query", op.Query,
			"start", op.StartTs.Format(time.RFC3339Nano),
			"end", op.EndTs.Format(time.RFC3339Nano),
			"start_delta", time.Since(op.StartTs),
			"end_delta", time.Since(op.EndTs),
			"length", op.EndTs.Sub(op.StartTs),
			"step", op.Step,
			"query_hash", queryHash,
		)

		if op.Plan == nil {
			return nil, errors.New("query plan is empty")
		}

		switch e := op.Plan.AST.(type) {
		case syntax.SampleExpr:
			// The error will be handled later.
			groups, err := e.MatcherGroups()
			if err != nil {
				level.Warn(logger).Log("msg", "unexpected matcher groups error in roundtripper", "err", err)
			}

			for _, g := range groups {
				if err := validateMatchers(ctx, r.limits, g.Matchers); err != nil {
					return nil, httpgrpc.Errorf(http.StatusBadRequest, "%s", err.Error())
				}
			}
			return r.metric.Do(ctx, req)
		case syntax.LogSelectorExpr:
			if err := validateMaxEntriesLimits(ctx, op.Limit, r.limits); err != nil {
				return nil, httpgrpc.Errorf(http.StatusBadRequest, "%s", err.Error())
			}

			if err := validateMatchers(ctx, r.limits, e.Matchers()); err != nil {
				return nil, httpgrpc.Errorf(http.StatusBadRequest, "%s", err.Error())
			}

			// Some queries we don't want to parallelize as aggressively, like limited queries and `datasample` queries
			tags := httpreq.ExtractQueryTagsFromContext(ctx)
			if !e.HasFilter() || strings.Contains(tags, "datasample") {
				return r.limited.Do(ctx, req)
			}
			return r.log.Do(ctx, req)

		default:
			return r.next.Do(ctx, req)
		}
	case *LokiSeriesRequest:
		level.Info(logger).Log("msg", "executing query", "type", "series", "match", logql.PrintMatches(op.Match), "length", op.EndTs.Sub(op.StartTs))

		return r.series.Do(ctx, req)
	case *LabelRequest:
		level.Info(logger).Log("msg", "executing query", "type", "labels", "label", op.Name, "length", op.LabelRequest.End.Sub(*op.LabelRequest.Start), "query", op.Query)

		return r.labels.Do(ctx, req)
	case *LokiInstantRequest:
		queryHash := util.HashedQuery(op.Query)
		level.Info(logger).Log("msg", "executing query", "type", "instant", "query", op.Query, "query_hash", queryHash)

		switch op.Plan.AST.(type) {
		case syntax.SampleExpr:
			return r.instantMetric.Do(ctx, req)
		default:
			return r.next.Do(ctx, req)
		}
	case *logproto.IndexStatsRequest:
		level.Info(logger).Log("msg", "executing query", "type", "stats", "query", op.Matchers, "length", op.Through.Sub(op.From))

		return r.indexStats.Do(ctx, req)
	case *logproto.VolumeRequest:
		level.Info(logger).Log(
			"msg", "executing query",
			"type", "volume_range",
			"query", op.Matchers,
			"length", op.Through.Sub(op.From),
			"step", op.Step,
			"limit", op.Limit,
			"aggregate_by", op.AggregateBy,
		)

		return r.seriesVolume.Do(ctx, req)
	case *DetectedFieldsRequest:
		level.Info(logger).Log(
			"msg", "executing query",
			"type", "detected_fields",
			"end", op.End,
			"field_limit", op.FieldLimit,
			"length", op.End.Sub(op.Start),
			"line_limit", op.LineLimit,
			"query", op.Query,
			"start", op.Start,
			"step", op.Step,
		)

		return r.detectedFields.Do(ctx, req)
	case *DetectedLabelsRequest:
		level.Info(logger).Log(
			"msg", "executing query",
			"type", "detected_label",
			"end", op.End,
			"length", op.End.Sub(op.Start),
			"query", op.Query,
			"start", op.Start,
		)
		return r.detectedLabels.Do(ctx, req)
	default:
		return r.next.Do(ctx, req)
	}
}

// transformRegexQuery backport the old regexp params into the v1 query format
func transformRegexQuery(req *http.Request, expr syntax.LogSelectorExpr) (syntax.LogSelectorExpr, error) {
	regexp := req.Form.Get("regexp")
	if regexp != "" {
		filterExpr, err := syntax.AddFilterExpr(expr, logqllog.LineMatchRegexp, "", regexp)
		if err != nil {
			return nil, err
		}
		params := req.URL.Query()
		params.Set("query", filterExpr.String())
		req.URL.RawQuery = params.Encode()
		// force the form and query to be parsed again.
		req.Form = nil
		req.PostForm = nil
		return filterExpr, nil
	}
	return expr, nil
}

const (
	InstantQueryOp   = "instant_query"
	QueryRangeOp     = "query_range"
	SeriesOp         = "series"
	LabelNamesOp     = "labels"
	IndexStatsOp     = "index_stats"
	VolumeOp         = "volume"
	VolumeRangeOp    = "volume_range"
	IndexShardsOp    = "index_shards"
	DetectedFieldsOp = "detected_fields"
	PatternsQueryOp  = "patterns"
	DetectedLabelsOp = "detected_labels"
)

func getOperation(path string) string {
	switch {
	case strings.HasSuffix(path, "/query_range") || strings.HasSuffix(path, "/prom/query"):
		return QueryRangeOp
	case strings.HasSuffix(path, "/series"):
		return SeriesOp
	case strings.HasSuffix(path, "/labels") || strings.HasSuffix(path, "/label") || strings.HasSuffix(path, "/values"):
		return LabelNamesOp
	case strings.HasSuffix(path, "/v1/query"):
		return InstantQueryOp
	case path == "/loki/api/v1/index/stats":
		return IndexStatsOp
	case path == "/loki/api/v1/index/volume":
		return VolumeOp
	case path == "/loki/api/v1/index/volume_range":
		return VolumeRangeOp
	case path == "/loki/api/v1/index/shards":
		return IndexShardsOp
	case path == "/loki/api/v1/detected_fields":
		return DetectedFieldsOp
	case path == "/loki/api/v1/patterns":
		return PatternsQueryOp
	case path == "/loki/api/v1/detected_labels":
		return DetectedLabelsOp
	default:
		return ""
	}
}

// NewLogFilterTripperware creates a new frontend tripperware responsible for handling log requests.
func NewLogFilterTripperware(cfg Config, engineOpts logql.EngineOpts, log log.Logger, limits Limits, schema config.SchemaConfig, merger base.Merger, iqo util.IngesterQueryOptions, c cache.Cache, metrics *Metrics, indexStatsTripperware base.Middleware, metricsNamespace string) (base.Middleware, error) {
	return base.MiddlewareFunc(func(next base.Handler) base.Handler {
		statsHandler := indexStatsTripperware.Wrap(next)
		retryNextHandler := next
		if cfg.MaxRetries > 0 {
			tr := base.InstrumentMiddleware("retry", metrics.InstrumentMiddlewareMetrics)
			rm := base.NewRetryMiddleware(log, cfg.MaxRetries, metrics.RetryMiddlewareMetrics, metricsNamespace)
			retryNextHandler = queryrangebase.MergeMiddlewares(tr, rm).Wrap(next)
		}

		queryRangeMiddleware := []base.Middleware{
			QueryMetricsMiddleware(metrics.QueryMetrics),
			StatsCollectorMiddleware(),
			NewLimitsMiddleware(limits),
			NewQuerySizeLimiterMiddleware(schema.Configs, engineOpts, log, limits, statsHandler),
			base.InstrumentMiddleware("split_by_interval", metrics.InstrumentMiddlewareMetrics),
			SplitByIntervalMiddleware(schema.Configs, limits, merger, newDefaultSplitter(limits, iqo), metrics.SplitByMetrics),
		}

		if cfg.CacheResults {
			queryCacheMiddleware := NewLogResultCache(
				log,
				limits,
				c,
				func(_ context.Context, r base.Request) bool {
					return !r.GetCachingOptions().Disabled
				},
				cfg.Transformer,
				metrics.LogResultCacheMetrics,
			)
			queryRangeMiddleware = append(
				queryRangeMiddleware,
				base.InstrumentMiddleware("log_results_cache", metrics.InstrumentMiddlewareMetrics),
				queryCacheMiddleware,
			)
		}

		if cfg.ShardedQueries {
			queryRangeMiddleware = append(queryRangeMiddleware,
				NewQueryShardMiddleware(
					log,
					schema.Configs,
					engineOpts,
					metrics.InstrumentMiddlewareMetrics, // instrumentation is included in the sharding middleware
					metrics.MiddlewareMapperMetrics.shardMapper,
					limits,
					0, // 0 is unlimited shards
					statsHandler,
					retryNextHandler,
					cfg.ShardAggregations,
				),
			)
		} else {
			// The sharding middleware takes care of enforcing this limit for both shardable and non-shardable queries.
			// If we are not using sharding, we enforce the limit by adding this middleware after time splitting.
			queryRangeMiddleware = append(queryRangeMiddleware,
				NewQuerierSizeLimiterMiddleware(schema.Configs, engineOpts, log, limits, statsHandler),
			)
		}

		if cfg.MaxRetries > 0 {
			queryRangeMiddleware = append(
				queryRangeMiddleware, base.InstrumentMiddleware("retry", metrics.InstrumentMiddlewareMetrics),
				base.NewRetryMiddleware(log, cfg.MaxRetries, metrics.RetryMiddlewareMetrics, metricsNamespace),
			)
		}

		return NewLimitedRoundTripper(next, limits, schema.Configs, queryRangeMiddleware...)
	}), nil
}

// NewLimitedTripperware creates a new frontend tripperware responsible for handling log requests which are label matcher only, no filter expression.
func NewLimitedTripperware(cfg Config, engineOpts logql.EngineOpts, log log.Logger, limits Limits, schema config.SchemaConfig, metrics *Metrics, merger base.Merger, iqo util.IngesterQueryOptions, indexStatsTripperware base.Middleware, metricsNamespace string) (base.Middleware, error) {
	return base.MiddlewareFunc(func(next base.Handler) base.Handler {
		statsHandler := indexStatsTripperware.Wrap(next)
		retryNextHandler := next
		if cfg.MaxRetries > 0 {
			tr := base.InstrumentMiddleware("retry", metrics.InstrumentMiddlewareMetrics)
			rm := base.NewRetryMiddleware(log, cfg.MaxRetries, metrics.RetryMiddlewareMetrics, metricsNamespace)
			retryNextHandler = queryrangebase.MergeMiddlewares(tr, rm).Wrap(next)
		}

		queryRangeMiddleware := []base.Middleware{
			StatsCollectorMiddleware(),
			NewLimitsMiddleware(limits),
			base.InstrumentMiddleware("split_by_interval", metrics.InstrumentMiddlewareMetrics),
			SplitByIntervalMiddleware(schema.Configs, WithMaxParallelism(limits, limitedQuerySplits), merger, newDefaultSplitter(limits, iqo), metrics.SplitByMetrics),
		}

		if cfg.ShardedQueries {
			queryRangeMiddleware = append(queryRangeMiddleware,
				NewQueryShardMiddleware(
					log,
					schema.Configs,
					engineOpts,
					metrics.InstrumentMiddlewareMetrics, // instrumentation is included in the sharding middleware
					metrics.MiddlewareMapperMetrics.shardMapper,
					limits,
					// Too many shards on limited queries results in slowing down this type of query
					// and overwhelming the frontend, therefore we fix the number of shards to prevent this.
					32, // 0 is unlimited shards
					statsHandler,
					retryNextHandler,
					cfg.ShardAggregations,
				),
			)
		}

		if cfg.MaxRetries > 0 {
			queryRangeMiddleware = append(
				queryRangeMiddleware, base.InstrumentMiddleware("retry", metrics.InstrumentMiddlewareMetrics),
				base.NewRetryMiddleware(log, cfg.MaxRetries, metrics.RetryMiddlewareMetrics, metricsNamespace),
			)
		}

		if len(queryRangeMiddleware) > 0 {
			return NewLimitedRoundTripper(next, limits, schema.Configs, queryRangeMiddleware...)
		}
		return next
	}), nil
}

// NewSeriesTripperware creates a new frontend tripperware responsible for handling series requests
func NewSeriesTripperware(
	cfg Config,
	log log.Logger,
	limits Limits,
	metrics *Metrics,
	schema config.SchemaConfig,
	merger base.Merger,
	iqo util.IngesterQueryOptions,
	c cache.Cache,
	cacheGenNumLoader base.CacheGenNumberLoader,
	retentionEnabled bool,
	metricsNamespace string,
) (base.Middleware, error) {
	var cacheMiddleware base.Middleware
	if cfg.CacheSeriesResults {
		var err error
		cacheMiddleware, err = NewSeriesCacheMiddleware(
			log,
			limits,
			merger,
			c,
			cacheGenNumLoader,
			func(_ context.Context, r base.Request) bool {
				return !r.GetCachingOptions().Disabled
			},
			func(ctx context.Context, tenantIDs []string, r base.Request) int {
				return MinWeightedParallelism(
					ctx,
					tenantIDs,
					schema.Configs,
					limits,
					model.Time(r.GetStart().UnixMilli()),
					model.Time(r.GetEnd().UnixMilli()),
				)
			},
			retentionEnabled,
			cfg.Transformer,
			metrics.ResultsCacheMetrics,
		)
		if err != nil {
			return nil, fmt.Errorf("failed to create series cache middleware: %w", err)
		}
	}

	queryRangeMiddleware := []base.Middleware{
		StatsCollectorMiddleware(),
		NewLimitsMiddleware(limits),
		base.InstrumentMiddleware("split_by_interval", metrics.InstrumentMiddlewareMetrics),
		SplitByIntervalMiddleware(schema.Configs, limits, merger, newDefaultSplitter(limits, iqo), metrics.SplitByMetrics),
	}

	if cfg.CacheSeriesResults {
		queryRangeMiddleware = append(
			queryRangeMiddleware,
			base.InstrumentMiddleware("series_results_cache", metrics.InstrumentMiddlewareMetrics),
			cacheMiddleware,
		)
	}

	if cfg.MaxRetries > 0 {
		queryRangeMiddleware = append(queryRangeMiddleware,
			base.InstrumentMiddleware("retry", metrics.InstrumentMiddlewareMetrics),
			base.NewRetryMiddleware(log, cfg.MaxRetries, metrics.RetryMiddlewareMetrics, metricsNamespace),
		)
	}

	if cfg.ShardedQueries {
		queryRangeMiddleware = append(queryRangeMiddleware,
			NewSeriesQueryShardMiddleware(
				log,
				schema.Configs,
				metrics.InstrumentMiddlewareMetrics,
				metrics.MiddlewareMapperMetrics.shardMapper,
				limits,
				merger,
			),
		)
	}

	return base.MiddlewareFunc(func(next base.Handler) base.Handler {
		return NewLimitedRoundTripper(next, limits, schema.Configs, queryRangeMiddleware...)
	}), nil
}

// NewLabelsTripperware creates a new frontend tripperware responsible for handling labels requests.
func NewLabelsTripperware(
	cfg Config,
	log log.Logger,
	limits Limits,
	merger base.Merger,
	iqo util.IngesterQueryOptions,
	c cache.Cache,
	cacheGenNumLoader base.CacheGenNumberLoader,
	retentionEnabled bool,
	metrics *Metrics,
	schema config.SchemaConfig,
	metricsNamespace string,
) (base.Middleware, error) {
	var cacheMiddleware base.Middleware
	if cfg.CacheLabelResults {
		var err error
		cacheMiddleware, err = NewLabelsCacheMiddleware(
			log,
			limits,
			merger,
			c,
			cacheGenNumLoader,
			func(_ context.Context, r base.Request) bool {
				return !r.GetCachingOptions().Disabled
			},
			func(ctx context.Context, tenantIDs []string, r base.Request) int {
				return MinWeightedParallelism(
					ctx,
					tenantIDs,
					schema.Configs,
					limits,
					model.Time(r.GetStart().UnixMilli()),
					model.Time(r.GetEnd().UnixMilli()),
				)
			},
			retentionEnabled,
			cfg.Transformer,
			metrics.ResultsCacheMetrics,
		)
		if err != nil {
			return nil, fmt.Errorf("failed to create labels cache middleware: %w", err)
		}
	}

	queryRangeMiddleware := []base.Middleware{
		StatsCollectorMiddleware(),
		NewLimitsMiddleware(limits),
		base.InstrumentMiddleware("split_by_interval", metrics.InstrumentMiddlewareMetrics),
		SplitByIntervalMiddleware(schema.Configs, limits, merger, newDefaultSplitter(limits, iqo), metrics.SplitByMetrics),
	}

	if cfg.CacheLabelResults {
		queryRangeMiddleware = append(
			queryRangeMiddleware,
			base.InstrumentMiddleware("label_results_cache", metrics.InstrumentMiddlewareMetrics),
			cacheMiddleware,
		)
	}

	if cfg.MaxRetries > 0 {
		queryRangeMiddleware = append(queryRangeMiddleware,
			base.InstrumentMiddleware("retry", metrics.InstrumentMiddlewareMetrics),
			base.NewRetryMiddleware(log, cfg.MaxRetries, metrics.RetryMiddlewareMetrics, metricsNamespace),
		)
	}

	return base.MiddlewareFunc(func(next base.Handler) base.Handler {
		// Do not forward any request header.
		return base.MergeMiddlewares(queryRangeMiddleware...).Wrap(next)
	}), nil
}

// NewMetricTripperware creates a new frontend tripperware responsible for handling metric queries
func NewMetricTripperware(cfg Config, engineOpts logql.EngineOpts, log log.Logger, limits Limits, schema config.SchemaConfig, merger base.Merger, iqo util.IngesterQueryOptions, c cache.Cache, cacheGenNumLoader base.CacheGenNumberLoader, retentionEnabled bool, extractor base.Extractor, metrics *Metrics, indexStatsTripperware base.Middleware, metricsNamespace string) (base.Middleware, error) {
	cacheKey := cacheKeyLimits{limits, cfg.Transformer, iqo}
	var queryCacheMiddleware base.Middleware
	if cfg.CacheResults {
		var err error
		queryCacheMiddleware, err = base.NewResultsCacheMiddleware(
			log,
			c,
			cacheKey,
			limits,
			merger,
			extractor,
			cacheGenNumLoader,
			func(_ context.Context, r base.Request) bool {
				return !r.GetCachingOptions().Disabled
			},
			func(ctx context.Context, tenantIDs []string, r base.Request) int {
				return MinWeightedParallelism(
					ctx,
					tenantIDs,
					schema.Configs,
					limits,
					model.Time(r.GetStart().UnixMilli()),
					model.Time(r.GetEnd().UnixMilli()),
				)
			},
			retentionEnabled,
			false,
			metrics.ResultsCacheMetrics,
		)
		if err != nil {
			return nil, err
		}
	}

	return base.MiddlewareFunc(func(next base.Handler) base.Handler {
		statsHandler := indexStatsTripperware.Wrap(next)
		retryNextHandler := next
		if cfg.MaxRetries > 0 {
			tr := base.InstrumentMiddleware("retry", metrics.InstrumentMiddlewareMetrics)
			rm := base.NewRetryMiddleware(log, cfg.MaxRetries, metrics.RetryMiddlewareMetrics, metricsNamespace)
			retryNextHandler = queryrangebase.MergeMiddlewares(tr, rm).Wrap(next)
		}

		queryRangeMiddleware := []base.Middleware{
			QueryMetricsMiddleware(metrics.QueryMetrics),
			StatsCollectorMiddleware(),
			NewLimitsMiddleware(limits),
		}

		if cfg.AlignQueriesWithStep {
			queryRangeMiddleware = append(
				queryRangeMiddleware,
				base.InstrumentMiddleware("step_align", metrics.InstrumentMiddlewareMetrics),
				base.StepAlignMiddleware,
			)
		}

		queryRangeMiddleware = append(
			queryRangeMiddleware,
			NewQuerySizeLimiterMiddleware(schema.Configs, engineOpts, log, limits, statsHandler),
			base.InstrumentMiddleware("split_by_interval", metrics.InstrumentMiddlewareMetrics),
			SplitByIntervalMiddleware(schema.Configs, limits, merger, newMetricQuerySplitter(limits, iqo), metrics.SplitByMetrics),
		)

		if cfg.CacheResults {
			queryRangeMiddleware = append(
				queryRangeMiddleware,
				base.InstrumentMiddleware("results_cache", metrics.InstrumentMiddlewareMetrics),
				queryCacheMiddleware,
			)
		}

		if cfg.ShardedQueries {
			queryRangeMiddleware = append(queryRangeMiddleware,
				NewQueryShardMiddleware(
					log,
					schema.Configs,
					engineOpts,
					metrics.InstrumentMiddlewareMetrics, // instrumentation is included in the sharding middleware
					metrics.MiddlewareMapperMetrics.shardMapper,
					limits,
					0, // 0 is unlimited shards
					statsHandler,
					retryNextHandler,
					cfg.ShardAggregations,
				),
			)
		} else {
			// The sharding middleware takes care of enforcing this limit for both shardable and non-shardable queries.
			// If we are not using sharding, we enforce the limit by adding this middleware after time splitting.
			queryRangeMiddleware = append(queryRangeMiddleware,
				NewQuerierSizeLimiterMiddleware(schema.Configs, engineOpts, log, limits, statsHandler),
			)
		}

		if cfg.MaxRetries > 0 {
			queryRangeMiddleware = append(
				queryRangeMiddleware,
				base.InstrumentMiddleware("retry", metrics.InstrumentMiddlewareMetrics),
				base.NewRetryMiddleware(log, cfg.MaxRetries, metrics.RetryMiddlewareMetrics, metricsNamespace),
			)
		}

		// Finally, if the user selected any query range middleware, stitch it in.
		if len(queryRangeMiddleware) > 0 {
			rt := NewLimitedRoundTripper(next, limits, schema.Configs, queryRangeMiddleware...)
			return base.HandlerFunc(func(ctx context.Context, r base.Request) (base.Response, error) {
				if _, ok := r.(*LokiRequest); !ok {
					return next.Do(ctx, r)
				}
				return rt.Do(ctx, r)
			})
		}
		return next
	}), nil
}

// NewInstantMetricTripperware creates a new frontend tripperware responsible for handling metric queries
func NewInstantMetricTripperware(
	cfg Config,
	engineOpts logql.EngineOpts,
	log log.Logger,
	limits Limits,
	schema config.SchemaConfig,
	metrics *Metrics,
	merger base.Merger,
	c cache.Cache,
	cacheGenNumLoader base.CacheGenNumberLoader,
	retentionEnabled bool,
	indexStatsTripperware base.Middleware,
	metricsNamespace string,
) (base.Middleware, error) {
	var cacheMiddleware base.Middleware
	if cfg.CacheInstantMetricResults {
		var err error
		cacheMiddleware, err = NewInstantMetricCacheMiddleware(
			log,
			limits,
			merger,
			c,
			cacheGenNumLoader,
			func(_ context.Context, r base.Request) bool {
				return !r.GetCachingOptions().Disabled
			},
			func(ctx context.Context, tenantIDs []string, r base.Request) int {
				return MinWeightedParallelism(
					ctx,
					tenantIDs,
					schema.Configs,
					limits,
					model.Time(r.GetStart().UnixMilli()),
					model.Time(r.GetEnd().UnixMilli()),
				)
			},
			retentionEnabled,
			cfg.Transformer,
			metrics.ResultsCacheMetrics,
		)
		if err != nil {
			return nil, err
		}
	}

	return base.MiddlewareFunc(func(next base.Handler) base.Handler {
		statsHandler := indexStatsTripperware.Wrap(next)
		retryNextHandler := next
		if cfg.MaxRetries > 0 {
			tr := base.InstrumentMiddleware("retry", metrics.InstrumentMiddlewareMetrics)
			rm := base.NewRetryMiddleware(log, cfg.MaxRetries, metrics.RetryMiddlewareMetrics, metricsNamespace)
			retryNextHandler = queryrangebase.MergeMiddlewares(tr, rm).Wrap(next)
		}

		queryRangeMiddleware := []base.Middleware{
			StatsCollectorMiddleware(),
			NewLimitsMiddleware(limits),
			NewQuerySizeLimiterMiddleware(schema.Configs, engineOpts, log, limits, statsHandler),
			NewSplitByRangeMiddleware(log, engineOpts, limits, cfg.InstantMetricQuerySplitAlign, metrics.MiddlewareMapperMetrics.rangeMapper),
		}

		if cfg.CacheInstantMetricResults {
			queryRangeMiddleware = append(
				queryRangeMiddleware,
				base.InstrumentMiddleware("instant_metric_results_cache", metrics.InstrumentMiddlewareMetrics),
				cacheMiddleware,
			)
		}

		if cfg.ShardedQueries {
			queryRangeMiddleware = append(queryRangeMiddleware,
				NewQueryShardMiddleware(
					log,
					schema.Configs,
					engineOpts,
					metrics.InstrumentMiddlewareMetrics, // instrumentation is included in the sharding middleware
					metrics.MiddlewareMapperMetrics.shardMapper,
					limits,
					0, // 0 is unlimited shards
					statsHandler,
					retryNextHandler,
					cfg.ShardAggregations,
				),
			)
		}

		if cfg.MaxRetries > 0 {
			queryRangeMiddleware = append(
				queryRangeMiddleware,
				base.InstrumentMiddleware("retry", metrics.InstrumentMiddlewareMetrics),
				base.NewRetryMiddleware(log, cfg.MaxRetries, metrics.RetryMiddlewareMetrics, metricsNamespace),
			)
		}

		if len(queryRangeMiddleware) > 0 {
			return NewLimitedRoundTripper(next, limits, schema.Configs, queryRangeMiddleware...)
		}
		return next
	}), nil
}

func NewVolumeTripperware(
	cfg Config,
	log log.Logger,
	limits Limits,
	schema config.SchemaConfig,
	merger base.Merger,
	iqo util.IngesterQueryOptions,
	c cache.Cache,
	cacheGenNumLoader base.CacheGenNumberLoader,
	retentionEnabled bool,
	metrics *Metrics,
	metricsNamespace string,
	labelsTripperware base.Middleware,
) (base.Middleware, error) {
	// Parallelize the volume requests, so it doesn't send a huge request to a single index-gw (i.e. {app=~".+"} for 30d).
	// Indices are sharded by 24 hours, so we split the volume request in 24h intervals.
	limits = WithSplitByLimits(limits, indexStatsQuerySplitInterval)
	var cacheMiddleware base.Middleware
	if cfg.CacheVolumeResults {
		var err error
		cacheMiddleware, err = NewVolumeCacheMiddleware(
			log,
			limits,
			merger,
			c,
			cacheGenNumLoader,
			iqo,
			func(_ context.Context, r base.Request) bool {
				return !r.GetCachingOptions().Disabled
			},
			func(ctx context.Context, tenantIDs []string, r base.Request) int {
				return MinWeightedParallelism(
					ctx,
					tenantIDs,
					schema.Configs,
					limits,
					model.Time(r.GetStart().UnixMilli()),
					model.Time(r.GetEnd().UnixMilli()),
				)
			},
			retentionEnabled,
			cfg.Transformer,
			metrics.ResultsCacheMetrics,
		)
		if err != nil {
			return nil, err
		}
	}

	return base.MiddlewareFunc(func(next base.Handler) base.Handler {
		labelsHandler := labelsTripperware.Wrap(next)
		targetBuckets := 3

		splitter := newShardLabelSplitter(limits, iqo, targetBuckets, labelsHandler)
		indexTw := sharedIndexTripperware(
			cacheMiddleware,
			cfg,
			merger,
			splitter,
			limits,
			log,
			metrics,
			schema,
			metricsNamespace,
		)

		return volumeFeatureFlagRoundTripper(
			volumeRangeTripperware(indexTw),
			limits,
		).Wrap(next)
	}), nil
}

func volumeRangeTripperware(nextTW base.Middleware) base.Middleware {
	return base.MiddlewareFunc(func(next base.Handler) base.Handler {
		return base.HandlerFunc(func(ctx context.Context, r base.Request) (base.Response, error) {
			seriesVolumeMiddlewares := []base.Middleware{
				StatsCollectorMiddleware(),
				NewVolumeMiddleware(),
				nextTW,
			}

			// wrap nextRT with our new middleware
			return base.MergeMiddlewares(
				seriesVolumeMiddlewares...,
			).Wrap(next).Do(ctx, r)
		})
	})
}

func volumeFeatureFlagRoundTripper(nextTW base.Middleware, limits Limits) base.Middleware {
	return base.MiddlewareFunc(func(next base.Handler) base.Handler {
		nextRt := nextTW.Wrap(next)
		return base.HandlerFunc(func(ctx context.Context, r base.Request) (base.Response, error) {
			userID, err := user.ExtractOrgID(ctx)
			if err != nil {
				return nil, err
			}

			if !limits.VolumeEnabled(userID) {
				return nil, httpgrpc.Errorf(http.StatusNotFound, "not found")
			}

			return nextRt.Do(ctx, r)
		})
	})
}

func NewIndexStatsTripperware(
	cfg Config,
	log log.Logger,
	limits Limits,
	schema config.SchemaConfig,
	merger base.Merger,
	iqo util.IngesterQueryOptions,
	c cache.Cache,
	cacheGenNumLoader base.CacheGenNumberLoader,
	retentionEnabled bool,
	metrics *Metrics,
	metricsNamespace string,
) (base.Middleware, error) {
	limits = WithSplitByLimits(limits, indexStatsQuerySplitInterval)

	var cacheMiddleware base.Middleware
	if cfg.CacheIndexStatsResults {
		var err error
		cacheMiddleware, err = NewIndexStatsCacheMiddleware(
			log,
			limits,
			merger,
			c,
			cacheGenNumLoader,
			iqo,
			func(_ context.Context, r base.Request) bool {
				return !r.GetCachingOptions().Disabled
			},
			func(ctx context.Context, tenantIDs []string, r base.Request) int {
				return MinWeightedParallelism(
					ctx,
					tenantIDs,
					schema.Configs,
					limits,
					model.Time(r.GetStart().UnixMilli()),
					model.Time(r.GetEnd().UnixMilli()),
				)
			},
			retentionEnabled,
			cfg.Transformer,
			metrics.ResultsCacheMetrics,
		)
		if err != nil {
			return nil, err
		}
	}

	return base.MiddlewareFunc(func(next base.Handler) base.Handler {
		splitter := newDefaultSplitter(limits, iqo)
		tw := sharedIndexTripperware(
			cacheMiddleware,
			cfg,
			merger,
			splitter,
			limits,
			log,
			metrics,
			schema,
			metricsNamespace,
		)
		return tw.Wrap(next)
	}), nil
}

func sharedIndexTripperware(
	cacheMiddleware base.Middleware,
	cfg Config,
	merger base.Merger,
	split splitter,
	limits Limits,
	log log.Logger,
	metrics *Metrics,
	schema config.SchemaConfig,
	metricsNamespace string,
) base.Middleware {
	middlewares := []base.Middleware{
		NewLimitsMiddleware(limits),
		base.InstrumentMiddleware("split_by_interval", metrics.InstrumentMiddlewareMetrics),
		SplitByIntervalMiddleware(
			schema.Configs,
			limits,
			merger,
			split,
			metrics.SplitByMetrics,
		),
	}

	if cacheMiddleware != nil {
		middlewares = append(
			middlewares,
			base.InstrumentMiddleware("log_results_cache", metrics.InstrumentMiddlewareMetrics),
			cacheMiddleware,
		)
	}

	if cfg.MaxRetries > 0 {
		middlewares = append(
			middlewares,
			base.InstrumentMiddleware("retry", metrics.InstrumentMiddlewareMetrics),
			base.NewRetryMiddleware(
				log,
				cfg.MaxRetries,
				metrics.RetryMiddlewareMetrics,
				metricsNamespace,
			),
		)
	}

	return base.MergeMiddlewares(middlewares...)
}

// NewDetectedFieldsTripperware creates a new frontend tripperware responsible for handling detected field requests, which are basically log filter requests with a bit more processing.
func NewDetectedFieldsTripperware(
	limits Limits,
	_ config.SchemaConfig,
	limitedTripperware base.Middleware,
	logTripperware base.Middleware,
) (base.Middleware, error) {
	return base.MiddlewareFunc(func(next base.Handler) base.Handler {
		limitedHandler := limitedTripperware.Wrap(next)
		logHandler := logTripperware.Wrap(next)

		return NewDetectedFieldsHandler(limitedHandler, logHandler, limits)
	}), nil
<<<<<<< HEAD
}

// NewSketchRemovingHandler returns a handler that removes sketches from detected fields responses before
// returning them to the user. We only need sketches internally for calculating cardinality for split queries.
// We're already doing this sanitization in the merge code, so this handler catches non-split queries
// to make sure their sketches are also removed.
func NewSketchRemovingHandler(next queryrangebase.Handler, limits Limits, splitter splitter) queryrangebase.Handler {
	return queryrangebase.HandlerFunc(
		func(ctx context.Context, req queryrangebase.Request) (queryrangebase.Response, error) {
			res, err := next.Do(ctx, req)
			if err != nil {
				return nil, err
			}

			resp, ok := res.(*DetectedFieldsResponse)
			if !ok {
				return res, nil
			}

			tenantIDs, err := tenant.TenantIDs(ctx)
			if err != nil {
				return resp, nil
			}

			interval := validation.SmallestPositiveNonZeroDurationPerTenant(
				tenantIDs,
				limits.QuerySplitDuration,
			)

			// sketeches get cleaned up in the merge code, so we only need catch the cases
			// where no splitting happened
			if interval == 0 {
				return removeSketches(resp), nil
			}

			intervals, err := splitter.split(ctx, time.Now().UTC(), tenantIDs, req, interval)
			if err != nil || len(intervals) < 2 {
				return removeSketches(resp), nil
			}

			// must have been splits, so sketches are already removed
			return resp, nil
		},
	)
}

// removeSketches removes sketches and field limit from a detected fields response.
// this is only needed for queries that were not split.
func removeSketches(resp *DetectedFieldsResponse) *DetectedFieldsResponse {
	for i := range resp.Response.Fields {
		resp.Response.Fields[i].Sketch = nil
	}

	resp.Response.FieldLimit = 0
	return resp
=======
>>>>>>> c8432887
}<|MERGE_RESOLUTION|>--- conflicted
+++ resolved
@@ -1363,62 +1363,4 @@
 
 		return NewDetectedFieldsHandler(limitedHandler, logHandler, limits)
 	}), nil
-<<<<<<< HEAD
-}
-
-// NewSketchRemovingHandler returns a handler that removes sketches from detected fields responses before
-// returning them to the user. We only need sketches internally for calculating cardinality for split queries.
-// We're already doing this sanitization in the merge code, so this handler catches non-split queries
-// to make sure their sketches are also removed.
-func NewSketchRemovingHandler(next queryrangebase.Handler, limits Limits, splitter splitter) queryrangebase.Handler {
-	return queryrangebase.HandlerFunc(
-		func(ctx context.Context, req queryrangebase.Request) (queryrangebase.Response, error) {
-			res, err := next.Do(ctx, req)
-			if err != nil {
-				return nil, err
-			}
-
-			resp, ok := res.(*DetectedFieldsResponse)
-			if !ok {
-				return res, nil
-			}
-
-			tenantIDs, err := tenant.TenantIDs(ctx)
-			if err != nil {
-				return resp, nil
-			}
-
-			interval := validation.SmallestPositiveNonZeroDurationPerTenant(
-				tenantIDs,
-				limits.QuerySplitDuration,
-			)
-
-			// sketeches get cleaned up in the merge code, so we only need catch the cases
-			// where no splitting happened
-			if interval == 0 {
-				return removeSketches(resp), nil
-			}
-
-			intervals, err := splitter.split(ctx, time.Now().UTC(), tenantIDs, req, interval)
-			if err != nil || len(intervals) < 2 {
-				return removeSketches(resp), nil
-			}
-
-			// must have been splits, so sketches are already removed
-			return resp, nil
-		},
-	)
-}
-
-// removeSketches removes sketches and field limit from a detected fields response.
-// this is only needed for queries that were not split.
-func removeSketches(resp *DetectedFieldsResponse) *DetectedFieldsResponse {
-	for i := range resp.Response.Fields {
-		resp.Response.Fields[i].Sketch = nil
-	}
-
-	resp.Response.FieldLimit = 0
-	return resp
-=======
->>>>>>> c8432887
 }